---
comments: true
description: Discover YOLOv10, the latest in real-time object detection, eliminating NMS and boosting efficiency. Achieve top performance with a low computational cost.
keywords: YOLOv10, real-time object detection, NMS-free, deep learning, Tsinghua University, Ultralytics, machine learning, neural networks, performance optimization
---

# YOLOv10: Real-Time End-to-End Object Detection

YOLOv10, built on the [Ultralytics](https://ultralytics.com) [Python package](https://pypi.org/project/ultralytics/) by researchers at [Tsinghua University](https://www.tsinghua.edu.cn/en/), introduces a new approach to real-time object detection, addressing both the post-processing and model architecture deficiencies found in previous YOLO versions. By eliminating non-maximum suppression (NMS) and optimizing various model components, YOLOv10 achieves state-of-the-art performance with significantly reduced computational overhead. Extensive experiments demonstrate its superior accuracy-latency trade-offs across multiple model scales.

![YOLOv10 consistent dual assignment for NMS-free training](https://github.com/ultralytics/ultralytics/assets/26833433/f9b1bec0-928e-41ce-a205-e12db3c4929a)

## Overview

Real-time object detection aims to accurately predict object categories and positions in images with low latency. The YOLO series has been at the forefront of this research due to its balance between performance and efficiency. However, reliance on NMS and architectural inefficiencies have hindered optimal performance. YOLOv10 addresses these issues by introducing consistent dual assignments for NMS-free training and a holistic efficiency-accuracy driven model design strategy.

### Architecture

The architecture of YOLOv10 builds upon the strengths of previous YOLO models while introducing several key innovations. The model architecture consists of the following components:

1. **Backbone**: Responsible for feature extraction, the backbone in YOLOv10 uses an enhanced version of CSPNet (Cross Stage Partial Network) to improve gradient flow and reduce computational redundancy.
2. **Neck**: The neck is designed to aggregate features from different scales and passes them to the head. It includes PAN (Path Aggregation Network) layers for effective multi-scale feature fusion.
3. **One-to-Many Head**: Generates multiple predictions per object during training to provide rich supervisory signals and improve learning accuracy.
4. **One-to-One Head**: Generates a single best prediction per object during inference to eliminate the need for NMS, thereby reducing latency and improving efficiency.

## Key Features

1. **NMS-Free Training**: Utilizes consistent dual assignments to eliminate the need for NMS, reducing inference latency.
2. **Holistic Model Design**: Comprehensive optimization of various components from both efficiency and accuracy perspectives, including lightweight classification heads, spatial-channel decoupled down sampling, and rank-guided block design.
3. **Enhanced Model Capabilities**: Incorporates large-kernel convolutions and partial self-attention modules to improve performance without significant computational cost.

## Model Variants

YOLOv10 comes in various model scales to cater to different application needs:

- **YOLOv10-N**: Nano version for extremely resource-constrained environments.
- **YOLOv10-S**: Small version balancing speed and accuracy.
- **YOLOv10-M**: Medium version for general-purpose use.
- **YOLOv10-B**: Balanced version with increased width for higher accuracy.
- **YOLOv10-L**: Large version for higher accuracy at the cost of increased computational resources.
- **YOLOv10-X**: Extra-large version for maximum accuracy and performance.

## Performance

YOLOv10 outperforms previous YOLO versions and other state-of-the-art models in terms of accuracy and efficiency. For example, YOLOv10-S is 1.8x faster than RT-DETR-R18 with similar AP on the COCO dataset, and YOLOv10-B has 46% less latency and 25% fewer parameters than YOLOv9-C with the same performance.

<<<<<<< HEAD
| Model         | Input Size | AP<sup>val</sup> | FLOPs (G) | Latency (ms) |
|---------------|------------|------------------|-----------|--------------|
| [YOLOv10n][1] | 640        | 38.5             | **6.7**   | **1.84**     | 
| [YOLOv10s][2] | 640        | 46.3             | 21.6      | 2.49         |
| [YOLOv10m][3] | 640        | 51.1             | 59.1      | 4.74         |
| [YOLOv10b][4] | 640        | 52.5             | 92.0      | 5.74         |  
| [YOLOv10l][5] | 640        | 53.2             | 120.3     | 7.28         |
| [YOLOv10x][6] | 640        | **54.4**         | 160.4     | 10.70        |
=======
| Model     | Input Size | AP<sup>val</sup> | FLOPs (G) | Latency (ms) |
| --------- | ---------- | ---------------- | --------- | ------------ |
| YOLOv10-N | 640        | 38.5             | **6.7**   | **1.84**     |
| YOLOv10-S | 640        | 46.3             | 21.6      | 2.49         |
| YOLOv10-M | 640        | 51.1             | 59.1      | 4.74         |
| YOLOv10-B | 640        | 52.5             | 92.0      | 5.74         |
| YOLOv10-L | 640        | 53.2             | 120.3     | 7.28         |
| YOLOv10-X | 640        | **54.4**         | 160.4     | 10.70        |
>>>>>>> e5185ccf

Latency measured with TensorRT FP16 on T4 GPU.

## Methodology

### Consistent Dual Assignments for NMS-Free Training

YOLOv10 employs dual label assignments, combining one-to-many and one-to-one strategies during training to ensure rich supervision and efficient end-to-end deployment. The consistent matching metric aligns the supervision between both strategies, enhancing the quality of predictions during inference.

### Holistic Efficiency-Accuracy Driven Model Design

#### Efficiency Enhancements

1. **Lightweight Classification Head**: Reduces the computational overhead of the classification head by using depth-wise separable convolutions.
2. **Spatial-Channel Decoupled Down sampling**: Decouples spatial reduction and channel modulation to minimize information loss and computational cost.
3. **Rank-Guided Block Design**: Adapts block design based on intrinsic stage redundancy, ensuring optimal parameter utilization.

#### Accuracy Enhancements

1. **Large-Kernel Convolution**: Enlarges the receptive field to enhance feature extraction capability.
2. **Partial Self-Attention (PSA)**: Incorporates self-attention modules to improve global representation learning with minimal overhead.

## Experiments and Results

YOLOv10 has been extensively tested on standard benchmarks like COCO, demonstrating superior performance and efficiency. The model achieves state-of-the-art results across different variants, showcasing significant improvements in latency and accuracy compared to previous versions and other contemporary detectors.

## Comparisons

![YOLOv10 comparison with SOTA object detectors](https://github.com/ultralytics/ultralytics/assets/26833433/e0360eb4-3589-4cd1-b362-a8970bceada6)

Compared to other state-of-the-art detectors:

- YOLOv10-S / X are 1.8× / 1.3× faster than RT-DETR-R18 / R101 with similar accuracy
- YOLOv10-B has 25% fewer parameters and 46% lower latency than YOLOv9-C at same accuracy
- YOLOv10-L / X outperform YOLOv8-L / X by 0.3 AP / 0.5 AP with 1.8× / 2.3× fewer parameters

Here is a detailed comparison of YOLOv10 variants with other state-of-the-art models:

| Model         | Params (M) | FLOPs (G) | APval (%) | Latency (ms) | Latency (Forward) (ms) |
| ------------- | ---------- | --------- | --------- | ------------ | ---------------------- |
| YOLOv6-3.0-N  | 4.7        | 11.4      | 37.0      | 2.69         | **1.76**               |
| Gold-YOLO-N   | 5.6        | 12.1      | **39.6**  | 2.92         | 1.82                   |
| YOLOv8-N      | 3.2        | 8.7       | 37.3      | 6.16         | 1.77                   |
| **YOLOv10-N** | **2.3**    | **6.7**   | 39.5      | **1.84**     | 1.79                   |
|               |            |           |           |              |                        |
| YOLOv6-3.0-S  | 18.5       | 45.3      | 44.3      | 3.42         | 2.35                   |
| Gold-YOLO-S   | 21.5       | 46.0      | 45.4      | 3.82         | 2.73                   |
| YOLOv8-S      | 11.2       | 28.6      | 44.9      | 7.07         | **2.33**               |
| **YOLOv10-S** | **7.2**    | **21.6**  | **46.8**  | **2.49**     | 2.39                   |
|               |            |           |           |              |                        |
| RT-DETR-R18   | 20.0       | 60.0      | 46.5      | **4.58**     | **4.49**               |
| YOLOv6-3.0-M  | 34.9       | 85.8      | 49.1      | 5.63         | 4.56                   |
| Gold-YOLO-M   | 41.3       | 87.5      | 49.8      | 6.38         | 5.45                   |
| YOLOv8-M      | 25.9       | 78.9      | 50.6      | 9.50         | 5.09                   |
| **YOLOv10-M** | **15.4**   | **59.1**  | **51.3**  | 4.74         | 4.63                   |
|               |            |           |           |              |                        |
| YOLOv6-3.0-L  | 59.6       | 150.7     | 51.8      | 9.02         | 7.90                   |
| Gold-YOLO-L   | 75.1       | 151.7     | 51.8      | 10.65        | 9.78                   |
| YOLOv8-L      | 43.7       | 165.2     | 52.9      | 12.39        | 8.06                   |
| RT-DETR-R50   | 42.0       | 136.0     | 53.1      | 9.20         | 9.07                   |
| **YOLOv10-L** | **24.4**   | **120.3** | **53.4**  | **7.28**     | **7.21**               |
|               |            |           |           |              |                        |
| YOLOv8-X      | 68.2       | 257.8     | 53.9      | 16.86        | 12.83                  |
| RT-DETR-R101  | 76.0       | 259.0     | 54.3      | 13.71        | 13.58                  |
| **YOLOv10-X** | **29.5**   | **160.4** | **54.4**  | **10.70**    | **10.60**              |

## Usage Examples

For predicting new images with YOLOv10:

```python
from ultralytics import YOLO

# Load a pre-trained YOLOv10n model
model = YOLO("yolov10n.pt")

# Perform object detection on an image
results = model("image.jpg")

# Display the results
results[0].show()
```

For training YOLOv10 on a custom dataset:

```python
from ultralytics import YOLO

# Load YOLOv10n model from scratch
model = YOLO("yolov10n.yaml")

# Train the model
model.train(data="coco8.yaml", epochs=100, imgsz=640)
```

## Conclusion

YOLOv10 sets a new standard in real-time object detection by addressing the shortcomings of previous YOLO versions and incorporating innovative design strategies. Its ability to deliver high accuracy with low computational cost makes it an ideal choice for a wide range of real-world applications.

## Citations and Acknowledgements

We would like to acknowledge the YOLOv10 authors from [Tsinghua University](https://www.tsinghua.edu.cn/en/) for their extensive research and significant contributions to the [Ultralytics](https://ultralytics.com) framework:

!!! Quote ""

    === "BibTeX"

        ```bibtex
        @article{THU-MIGyolov10,
          title={YOLOv10: Real-Time End-to-End Object Detection},
          author={Ao Wang, Hui Chen, Lihao Liu, et al.},
          journal={arXiv preprint arXiv:2405.14458},
          year={2024},
          institution={Tsinghua University},
          license = {AGPL-3.0}
        }
        ```

For detailed implementation, architectural innovations, and experimental results, please refer to the YOLOv10 [research paper](https://arxiv.org/pdf/2405.14458) and [GitHub repository](https://github.com/THU-MIG/yolov10) by the Tsinghua University team.

[1]: https://github.com/ultralytics/assets/releases/download/v8.2.0/yolov10n.pt
[2]: https://github.com/ultralytics/assets/releases/download/v8.2.0/yolov10s.pt
[3]: https://github.com/ultralytics/assets/releases/download/v8.2.0/yolov10m.pt
[4]: https://github.com/ultralytics/assets/releases/download/v8.2.0/yolov10b.pt
[5]: https://github.com/ultralytics/assets/releases/download/v8.2.0/yolov10l.pt
[6]: https://github.com/ultralytics/assets/releases/download/v8.2.0/yolov10x.pt<|MERGE_RESOLUTION|>--- conflicted
+++ resolved
@@ -44,16 +44,6 @@
 
 YOLOv10 outperforms previous YOLO versions and other state-of-the-art models in terms of accuracy and efficiency. For example, YOLOv10-S is 1.8x faster than RT-DETR-R18 with similar AP on the COCO dataset, and YOLOv10-B has 46% less latency and 25% fewer parameters than YOLOv9-C with the same performance.
 
-<<<<<<< HEAD
-| Model         | Input Size | AP<sup>val</sup> | FLOPs (G) | Latency (ms) |
-|---------------|------------|------------------|-----------|--------------|
-| [YOLOv10n][1] | 640        | 38.5             | **6.7**   | **1.84**     | 
-| [YOLOv10s][2] | 640        | 46.3             | 21.6      | 2.49         |
-| [YOLOv10m][3] | 640        | 51.1             | 59.1      | 4.74         |
-| [YOLOv10b][4] | 640        | 52.5             | 92.0      | 5.74         |  
-| [YOLOv10l][5] | 640        | 53.2             | 120.3     | 7.28         |
-| [YOLOv10x][6] | 640        | **54.4**         | 160.4     | 10.70        |
-=======
 | Model     | Input Size | AP<sup>val</sup> | FLOPs (G) | Latency (ms) |
 | --------- | ---------- | ---------------- | --------- | ------------ |
 | YOLOv10-N | 640        | 38.5             | **6.7**   | **1.84**     |
@@ -62,7 +52,6 @@
 | YOLOv10-B | 640        | 52.5             | 92.0      | 5.74         |
 | YOLOv10-L | 640        | 53.2             | 120.3     | 7.28         |
 | YOLOv10-X | 640        | **54.4**         | 160.4     | 10.70        |
->>>>>>> e5185ccf
 
 Latency measured with TensorRT FP16 on T4 GPU.
 
