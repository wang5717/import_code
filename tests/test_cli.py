# Ultralytics YOLO 🚀, AGPL-3.0 license

import subprocess

import pytest
from PIL import Image

<<<<<<< HEAD

=======
from tests import CUDA_DEVICE_COUNT, CUDA_IS_AVAILABLE
>>>>>>> 40137785
from ultralytics.cfg import TASK2DATA, TASK2MODEL, TASKS
from ultralytics.utils import ARM64, ASSETS, MACOS, WEIGHTS_DIR, checks

# Constants
TASK_MODEL_DATA = [(task, WEIGHTS_DIR / TASK2MODEL[task], TASK2DATA[task]) for task in TASKS]
MODELS = [WEIGHTS_DIR / TASK2MODEL[task] for task in TASKS]


def run(cmd):
    """Execute a shell command using subprocess."""
    subprocess.run(cmd.split(), check=True)


def test_special_modes():
    """Test various special command-line modes for YOLO functionality."""
    run("yolo help")
    run("yolo checks")
    run("yolo version")
    run("yolo settings reset")
    run("yolo cfg")


@pytest.mark.skipif(not (ARM64 and MACOS), reason="Device is not Apple MPS.")
def test_train_mps():
    """Test YOLO training on Apple MPS devices."""
    run("yolo train model=yolov8n.pt imgsz=32 epochs=1 device=mps")
    

@pytest.mark.parametrize("task,model,data", TASK_MODEL_DATA)
def test_train(task, model, data):
    """Test YOLO training for different tasks, models, and datasets."""
    run(f"yolo train {task} model={model} data={data} imgsz=32 epochs=1 cache=disk")


@pytest.mark.parametrize("task,model,data", TASK_MODEL_DATA)
def test_val(task, model, data):
    """Test YOLO validation process for specified task, model, and data using a shell command."""
    run(f"yolo val {task} model={model} data={data} imgsz=32 save_txt save_json")


@pytest.mark.parametrize("task,model,data", TASK_MODEL_DATA)
def test_predict(task, model, data):
    """Test YOLO prediction on provided sample assets for specified task and model."""
    run(f"yolo predict model={model} source={ASSETS} imgsz=32 save save_crop save_txt")


@pytest.mark.parametrize("model", MODELS)
def test_export(model):
    """Test exporting a YOLO model to TorchScript format."""
    run(f"yolo export model={model} format=torchscript imgsz=32")


def test_rtdetr(task="detect", model="yolov8n-rtdetr.yaml", data="coco8.yaml"):
    """Test the RTDETR functionality within Ultralytics for detection tasks using specified model and data."""
    # Warning: must use imgsz=640 (note also add coma, spaces, fraction=0.25 args to test single-image training)
    run(f"yolo train {task} model={model} data={data} --imgsz= 160 epochs =1, cache = disk fraction=0.25")
    run(f"yolo predict {task} model={model} source={ASSETS / 'bus.jpg'} imgsz=160 save save_crop save_txt")


@pytest.mark.skipif(checks.IS_PYTHON_3_12, reason="MobileSAM with CLIP is not supported in Python 3.12")
def test_fastsam(task="segment", model=WEIGHTS_DIR / "FastSAM-s.pt", data="coco8-seg.yaml"):
    """Test FastSAM model for segmenting objects in images using various prompts within Ultralytics."""
    source = ASSETS / "bus.jpg"

    run(f"yolo segment val {task} model={model} data={data} imgsz=32")
    run(f"yolo segment predict model={model} source={source} imgsz=32 save save_crop save_txt")

    from ultralytics import FastSAM
    from ultralytics.models.fastsam import FastSAMPrompt
    from ultralytics.models.sam import Predictor

    # Create a FastSAM model
    sam_model = FastSAM(model)  # or FastSAM-x.pt

    # Run inference on an image
    for s in (source, Image.open(source)):
        everything_results = sam_model(s, device="cpu", retina_masks=True, imgsz=320, conf=0.4, iou=0.9)

        # Remove small regions
        new_masks, _ = Predictor.remove_small_regions(everything_results[0].masks.data, min_area=20)

        # Everything prompt
        prompt_process = FastSAMPrompt(s, everything_results, device="cpu")
        ann = prompt_process.everything_prompt()

        # Bbox default shape [0,0,0,0] -> [x1,y1,x2,y2]
        ann = prompt_process.box_prompt(bbox=[200, 200, 300, 300])

        # Text prompt
        ann = prompt_process.text_prompt(text="a photo of a dog")

        # Point prompt
        # Points default [[0,0]] [[x1,y1],[x2,y2]]
        # Point_label default [0] [1,0] 0:background, 1:foreground
        ann = prompt_process.point_prompt(points=[[200, 200]], pointlabel=[1])
        prompt_process.plot(annotations=ann, output="./")


def test_mobilesam():
    """Test MobileSAM segmentation with point prompts using Ultralytics."""
    from ultralytics import SAM

    # Load the model
    model = SAM(WEIGHTS_DIR / "mobile_sam.pt")

    # Source
    source = ASSETS / "zidane.jpg"

    # Predict a segment based on a point prompt
    model.predict(source, points=[900, 370], labels=[1])

    # Predict a segment based on a box prompt
    model.predict(source, bboxes=[439, 437, 524, 709])

    # Predict all
    # model(source)


# Slow Tests -----------------------------------------------------------------------------------------------------------
@pytest.mark.slow
@pytest.mark.parametrize("task,model,data", TASK_MODEL_DATA)
@pytest.mark.skipif(not CUDA_IS_AVAILABLE, reason="CUDA is not available")
@pytest.mark.skipif(CUDA_DEVICE_COUNT < 2, reason="DDP is not available")
def test_train_gpu(task, model, data):
    """Test YOLO training on GPU(s) for various tasks and models."""
    run(f"yolo train {task} model={model} data={data} imgsz=32 epochs=1 device=0")  # single GPU
    run(f"yolo train {task} model={model} data={data} imgsz=32 epochs=1 device=0,1")  # multi GPU<|MERGE_RESOLUTION|>--- conflicted
+++ resolved
@@ -5,11 +5,7 @@
 import pytest
 from PIL import Image
 
-<<<<<<< HEAD
-
-=======
 from tests import CUDA_DEVICE_COUNT, CUDA_IS_AVAILABLE
->>>>>>> 40137785
 from ultralytics.cfg import TASK2DATA, TASK2MODEL, TASKS
 from ultralytics.utils import ARM64, ASSETS, MACOS, WEIGHTS_DIR, checks
 
