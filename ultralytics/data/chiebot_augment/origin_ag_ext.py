--- conflicted
+++ resolved
@@ -16,222 +16,6 @@
 import albumentations.augmentations.crops.functional as ACF
 
 
-<<<<<<< HEAD
-=======
-def skip_class_mosaic(cls):
-    """transform support skip some class now"""
-    original_init = cls.__init__
-
-    @wraps(original_init)
-    def __init__(
-        self, *args, skip_class_idx: Optional[Tuple[int]] = (33, 34), **kwargs
-    ):
-        self.skip_class = skip_class_idx
-        original_init(self, *args, **kwargs)
-
-    cls.__init__ = __init__
-
-    original_call = cls.__call__
-
-    def __call__(self, data):
-        """
-        labels = {
-            "im_file":str img_path
-            "cls": Nx1 np.ndarray class labels
-            "img": HxWx3 np.ndarray image
-            "ori_shape": Tuple[int,int] origin hw
-            "resized_shape": Tuple[int,int] resized HW
-            "ratio_pad": Tuple[float,float] ratio of H/h W/w
-            "instances": ultralytics/utils/instance.py:Instances
-        }
-        """
-        label_idx = data["cls"]
-        skip_idx = np.array([x in self.skip_class for x in label_idx], dtype=bool)
-
-        if skip_idx.any():
-            return data
-        else:
-            return original_call(self, data)
-
-    cls.__call__ = __call__
-    return cls
-
-
-def skip_class_rot90(cls):
-    """transform support skip some class now"""
-    original_init = cls.__init__
-
-    @wraps(original_init)
-    def __init__(
-        self, *args, skip_class_idx: Optional[Tuple[int]] = (31, 32), **kwargs
-    ):
-        self.skip_class = skip_class_idx
-        original_init(self, *args, **kwargs)
-
-    cls.__init__ = __init__
-
-    original_call = cls.__call__
-
-    def __call__(self, data):
-        """
-        labels = {
-            "im_file":str img_path
-            "cls": Nx1 np.ndarray class labels
-            "img": HxWx3 np.ndarray image
-            "ori_shape": Tuple[int,int] origin hw
-            "resized_shape": Tuple[int,int] resized HW
-            "ratio_pad": Tuple[float,float] ratio of H/h W/w
-            "instances": ultralytics/utils/instance.py:Instances
-        }
-        """
-        label_idx = data["cls"]
-        skip_idx = np.array([x in self.skip_class for x in label_idx], dtype=bool)
-
-        if skip_idx.any():
-            return data
-        else:
-            return original_call(self, data)
-
-    cls.__call__ = __call__
-    return cls
-
-
-def skip_class_perspective(cls):
-    """transform support skip some class now"""
-    original_init = cls.__init__
-
-    @wraps(original_init)
-    def __init__(self, *args, skip_class_idx: Optional[Tuple[int]] = tuple(), **kwargs):
-        self.skip_class = skip_class_idx
-        original_init(self, *args, **kwargs)
-
-    cls.__init__ = __init__
-
-    original_call = cls.__call__
-
-    def __call__(self, data):
-        """
-        labels = {
-            "im_file":str img_path
-            "cls": Nx1 np.ndarray class labels
-            "img": HxWx3 np.ndarray image
-            "ori_shape": Tuple[int,int] origin hw
-            "resized_shape": Tuple[int,int] resized HW
-            "ratio_pad": Tuple[float,float] ratio of H/h W/w
-            "instances": ultralytics/utils/instance.py:Instances
-        }
-        """
-        label_idx = data["cls"]
-        skip_idx = np.array([x in self.skip_class for x in label_idx], dtype=bool)
-
-        if skip_idx.any():
-            return data
-        else:
-            return original_call(self, data)
-
-    cls.__call__ = __call__
-    return cls
-
-
-def skip_class_hsv(cls):
-    """transform support skip some class now"""
-    original_init = cls.__init__
-
-    @wraps(original_init)
-    def __init__(
-        self,
-        *args,
-        skip_class_idx: Optional[Tuple[int]] = (6, 7, 8, 9, 10, 17, 18, 33, 34),
-        **kwargs,
-    ):
-        self.skip_class = skip_class_idx
-        original_init(self, *args, **kwargs)
-
-    cls.__init__ = __init__
-
-    original_call = cls.__call__
-
-    def __call__(self, data):
-        """
-        labels = {
-            "im_file":str img_path
-            "cls": Nx1 np.ndarray class labels
-            "img": HxWx3 np.ndarray image
-            "ori_shape": Tuple[int,int] origin hw
-            "resized_shape": Tuple[int,int] resized HW
-            "ratio_pad": Tuple[float,float] ratio of H/h W/w
-            "instances": ultralytics/utils/instance.py:Instances
-        }
-        """
-        label_idx = data["cls"]
-        skip_idx = np.array([x in self.skip_class for x in label_idx], dtype=bool)
-
-        if skip_idx.any():
-            # print('hsv img_file:',data['im_file'], 'label:', data['cls'], "skip_idx:", skip_idx)
-            return data
-        else:
-            return original_call(self, data)
-
-    cls.__call__ = __call__
-    return cls
-
-
-def skip_class_flip(cls):
-    """transform support skip some class now
-    skip_class_idx: a dict, dict(vertical=(0,1), horizontal=(2,3))
-    """
-    original_init = cls.__init__
-
-    @wraps(original_init)
-    def __init__(
-        self,
-        *args,
-        skip_class_idx=dict(
-            horizontal=(4, 5, 17, 18), vertical=(11, 12, 19, 20, 31, 32)
-        ),
-        **kwargs,
-    ):
-        self.skip_class = skip_class_idx
-        original_init(self, *args, **kwargs)
-
-    cls.__init__ = __init__
-
-    original_call = cls.__call__
-
-    def __call__(self, data):
-        """
-        labels = {
-            "im_file":str img_path
-            "cls": Nx1 np.ndarray class labels
-            "img": HxWx3 np.ndarray image
-            "ori_shape": Tuple[int,int] origin hw
-            "resized_shape": Tuple[int,int] resized HW
-            "ratio_pad": Tuple[float,float] ratio of H/h W/w
-            "instances": ultralytics/utils/instance.py:Instances
-        }
-        """
-        label_idx = data["cls"]
-        # skip_idx = np.array([x in self.skip_class for x in label_idx], dtype=bool)
-        if self.direction == "horizontal":
-            skip_idx = np.array(
-                [x in self.skip_class["horizontal"] for x in label_idx], dtype=bool
-            )
-        if self.direction == "vertical":
-            skip_idx = np.array(
-                [x in self.skip_class["vertical"] for x in label_idx], dtype=bool
-            )
-
-        if skip_idx.any():
-            # print("skip_idx", skip_idx)
-            return data
-        else:
-            return original_call(self, data)
-
-    cls.__call__ = __call__
-    return cls
-
-
->>>>>>> 0ed5d4f4
 def skip_class_support(cls):
     """transform support skip some class now"""
     original_init = cls.__init__
