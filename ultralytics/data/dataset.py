# Ultralytics YOLO 🚀, AGPL-3.0 license
import contextlib
import json
from collections import defaultdict
from itertools import repeat
from multiprocessing.pool import ThreadPool
from pathlib import Path

import cv2
import numpy as np
import torch
from PIL import Image
from torch.utils.data import ConcatDataset

from ultralytics.utils import LOCAL_RANK, NUM_THREADS, TQDM, colorstr
from ultralytics.utils.ops import resample_segments
from .augment import (
    Compose,
    Format,
    Instances,
    LetterBox,
    RandomLoadText,
    classify_augmentations,
    classify_transforms,
    v8_transforms,
)
from .base import BaseDataset
from .utils import (
    HELP_URL,
    LOGGER,
    get_hash,
    img2label_paths,
    load_dataset_cache_file,
    save_dataset_cache_file,
    verify_image,
    verify_image_label,
)

# Ultralytics dataset *.cache version, >= 1.0.0 for YOLOv8
DATASET_CACHE_VERSION = "1.0.3"


class YOLODataset(BaseDataset):
    """
    Dataset class for loading object detection and/or segmentation labels in YOLO format.

    Args:
        data (dict, optional): A dataset YAML dictionary. Defaults to None.
        task (str): An explicit arg to point current task, Defaults to 'detect'.

    Returns:
        (torch.utils.data.Dataset): A PyTorch dataset object that can be used for training an object detection model.
    """

    def __init__(self, *args, data=None, task="detect", **kwargs):
        """Initializes the YOLODataset with optional configurations for segments and keypoints."""
        self.use_segments = task == "segment"
        self.use_keypoints = task == "pose"
        self.use_obb = task == "obb"
        self.data = data
        assert not (self.use_segments and self.use_keypoints), "Can not use both segments and keypoints."
        super().__init__(*args, **kwargs)

    def cache_labels(self, path=Path("./labels.cache")):
        """
        Cache dataset labels, check images and read shapes.

        Args:
            path (Path): Path where to save the cache file. Default is Path('./labels.cache').

        Returns:
            (dict): labels.
        """
        x = {"labels": []}
        nm, nf, ne, nc, msgs = 0, 0, 0, 0, []  # number missing, found, empty, corrupt, messages
        desc = f"{self.prefix}Scanning {path.parent / path.stem}..."
        total = len(self.im_files)
        nkpt, ndim = self.data.get("kpt_shape", (0, 0))
        if self.use_keypoints and (nkpt <= 0 or ndim not in {2, 3}):
            raise ValueError(
                "'kpt_shape' in data.yaml missing or incorrect. Should be a list with [number of "
                "keypoints, number of dims (2 for x,y or 3 for x,y,visible)], i.e. 'kpt_shape: [17, 3]'"
            )
        with ThreadPool(NUM_THREADS) as pool:
            results = pool.imap(
                func=verify_image_label,
                iterable=zip(
                    self.im_files,
                    self.label_files,
                    repeat(self.prefix),
                    repeat(self.use_keypoints),
                    repeat(len(self.data["names"])),
                    repeat(nkpt),
                    repeat(ndim),
                ),
            )
            pbar = TQDM(results, desc=desc, total=total)
            for im_file, lb, shape, segments, keypoint, nm_f, nf_f, ne_f, nc_f, msg in pbar:
                nm += nm_f
                nf += nf_f
                ne += ne_f
                nc += nc_f
                if im_file:
                    x["labels"].append(
                        {
                            "im_file": im_file,
                            "shape": shape,
                            "cls": lb[:, 0:1],  # n, 1
                            "bboxes": lb[:, 1:],  # n, 4
                            "segments": segments,
                            "keypoints": keypoint,
                            "normalized": True,
                            "bbox_format": "xywh",
                        }
                    )
                if msg:
                    msgs.append(msg)
                pbar.desc = f"{desc} {nf} images, {nm + ne} backgrounds, {nc} corrupt"
            pbar.close()

        if msgs:
            LOGGER.info("\n".join(msgs))
        if nf == 0:
            LOGGER.warning(f"{self.prefix}WARNING ⚠️ No labels found in {path}. {HELP_URL}")
        x["hash"] = get_hash(self.label_files + self.im_files)
        x["results"] = nf, nm, ne, nc, len(self.im_files)
        x["msgs"] = msgs  # warnings
        save_dataset_cache_file(self.prefix, path, x, DATASET_CACHE_VERSION)
        return x

    def get_labels(self):
        """Returns dictionary of labels for YOLO training."""
        self.label_files = img2label_paths(self.im_files)
        cache_path = Path(self.label_files[0]).parent.with_suffix(".cache")
        try:
            cache, exists = load_dataset_cache_file(cache_path), True  # attempt to load a *.cache file
            assert cache["version"] == DATASET_CACHE_VERSION  # matches current version
            assert cache["hash"] == get_hash(self.label_files + self.im_files)  # identical hash
        except (FileNotFoundError, AssertionError, AttributeError):
            cache, exists = self.cache_labels(cache_path), False  # run cache ops

        # Display cache
        nf, nm, ne, nc, n = cache.pop("results")  # found, missing, empty, corrupt, total
        if exists and LOCAL_RANK in {-1, 0}:
            d = f"Scanning {cache_path}... {nf} images, {nm + ne} backgrounds, {nc} corrupt"
            TQDM(None, desc=self.prefix + d, total=n, initial=n)  # display results
            if cache["msgs"]:
                LOGGER.info("\n".join(cache["msgs"]))  # display warnings

        # Read cache
        [cache.pop(k) for k in ("hash", "version", "msgs")]  # remove items
        labels = cache["labels"]
        if not labels:
            LOGGER.warning(f"WARNING ⚠️ No images found in {cache_path}, training may not work correctly. {HELP_URL}")
        self.im_files = [lb["im_file"] for lb in labels]  # update im_files

        # Check if the dataset is all boxes or all segments
        lengths = ((len(lb["cls"]), len(lb["bboxes"]), len(lb["segments"])) for lb in labels)
        len_cls, len_boxes, len_segments = (sum(x) for x in zip(*lengths))
        if len_segments and len_boxes != len_segments:
            LOGGER.warning(
                f"WARNING ⚠️ Box and segment counts should be equal, but got len(segments) = {len_segments}, "
                f"len(boxes) = {len_boxes}. To resolve this only boxes will be used and all segments will be removed. "
                "To avoid this please supply either a detect or segment dataset, not a detect-segment mixed dataset."
            )
            for lb in labels:
                lb["segments"] = []
        if len_cls == 0:
            LOGGER.warning(f"WARNING ⚠️ No labels found in {cache_path}, training may not work correctly. {HELP_URL}")
        return labels

    def build_transforms(self, hyp=None):
        """Builds and appends transforms to the list."""
        if self.augment:
            hyp.mosaic = hyp.mosaic if self.augment and not self.rect else 0.0
            hyp.mixup = hyp.mixup if self.augment and not self.rect else 0.0
            transforms = v8_transforms(self, self.imgsz, hyp)
        else:
            transforms = Compose([LetterBox(new_shape=(self.imgsz, self.imgsz), scaleup=False)])
        transforms.append(
            Format(
                bbox_format="xywh",
                normalize=True,
                return_mask=self.use_segments,
                return_keypoint=self.use_keypoints,
                return_obb=self.use_obb,
                batch_idx=True,
                mask_ratio=hyp.mask_ratio,
                mask_overlap=hyp.overlap_mask,
                bgr=hyp.bgr if self.augment else 0.0,  # only affect training.
            )
        )
        return transforms

    def close_mosaic(self, hyp):
        """Sets mosaic, copy_paste and mixup options to 0.0 and builds transformations."""
        hyp.mosaic = 0.0  # set mosaic ratio=0.0
        hyp.copy_paste = 0.0  # keep the same behavior as previous v8 close-mosaic
        hyp.mixup = 0.0  # keep the same behavior as previous v8 close-mosaic
        self.transforms = self.build_transforms(hyp)

    def update_labels_info(self, label):
        """
        Custom your label format here.

        Note:
            cls is not with bboxes now, classification and semantic segmentation need an independent cls label
            Can also support classification and semantic segmentation by adding or removing dict keys there.
        """
        bboxes = label.pop("bboxes")
        segments = label.pop("segments", [])
        keypoints = label.pop("keypoints", None)
        bbox_format = label.pop("bbox_format")
        normalized = label.pop("normalized")

        # NOTE: do NOT resample oriented boxes
        segment_resamples = 100 if self.use_obb else 1000
        if len(segments) > 0:
            # list[np.array(1000, 2)] * num_samples
            # (N, 1000, 2)
            segments = np.stack(resample_segments(segments, n=segment_resamples), axis=0)
        else:
            segments = np.zeros((0, segment_resamples, 2), dtype=np.float32)
        label["instances"] = Instances(bboxes, segments, keypoints, bbox_format=bbox_format, normalized=normalized)
        return label

    @staticmethod
    def collate_fn(batch):
        """Collates data samples into batches."""
        new_batch = {}
        keys = batch[0].keys()
        values = list(zip(*[list(b.values()) for b in batch]))
        for i, k in enumerate(keys):
            value = values[i]
            if k == "img":
                value = torch.stack(value, 0)
            if k in {"masks", "keypoints", "bboxes", "cls", "segments", "obb"}:
                value = torch.cat(value, 0)
            new_batch[k] = value
        new_batch["batch_idx"] = list(new_batch["batch_idx"])
        for i in range(len(new_batch["batch_idx"])):
            new_batch["batch_idx"][i] += i  # add target image index for build_targets()
        new_batch["batch_idx"] = torch.cat(new_batch["batch_idx"], 0)
        return new_batch


<<<<<<< HEAD
# Classification dataloaders -------------------------------------------------------------------------------------------
class ClassificationDataset(torchvision.datasets.ImageFolder):
    """
    Extends torchvision ImageFolder to support YOLO classification tasks, offering functionalities like image
    augmentation, caching, and verification. It's designed to efficiently handle large datasets for training deep
    learning models, with optional image transformations and caching mechanisms to speed up training.

    This class allows for augmentations using both torchvision and Albumentations libraries, and supports caching images
    in RAM or on disk to reduce IO overhead during training. Additionally, it implements a robust verification process
    to ensure data integrity and consistency.

    Attributes:
        cache_ram (bool): Indicates if caching in RAM is enabled.
        cache_disk (bool): Indicates if caching on disk is enabled.
        samples (list): A list of tuples, each containing the path to an image, its class index, path to its .npy cache
                        file (if caching on disk), and optionally the loaded image array (if caching in RAM).
        torch_transforms (callable): PyTorch transforms to be applied to the images.
    """

    def __init__(self, root, args, augment=False, prefix=""):
        """
        Initialize YOLO object with root, image size, augmentations, and cache settings.

        Args:
            root (str): Path to the dataset directory where images are stored in a class-specific folder structure.
            args (Namespace): Configuration containing dataset-related settings such as image size, augmentation
                parameters, and cache settings. It includes attributes like `imgsz` (image size), `fraction` (fraction
                of data to use), `scale`, `fliplr`, `flipud`, `cache` (disk or RAM caching for faster training),
                `auto_augment`, `hsv_h`, `hsv_s`, `hsv_v`, and `crop_fraction`.
            augment (bool, optional): Whether to apply augmentations to the dataset. Default is False.
            prefix (str, optional): Prefix for logging and cache filenames, aiding in dataset identification and
                debugging. Default is an empty string.
        """
        super().__init__(root=root)
        if augment and args.fraction < 1.0:  # reduce training fraction
            self.samples = self.samples[: round(len(self.samples) * args.fraction)]
        self.prefix = colorstr(f"{prefix}: ") if prefix else ""
        self.cache_ram = args.cache is True or str(args.cache).lower() == "ram"  # cache images into RAM
        self.cache_disk = str(args.cache).lower() == "disk"  # cache images on hard drive as uncompressed *.npy files
        self.samples = self.verify_images()  # filter out bad images
        self.samples = [list(x) + [Path(x[0]).with_suffix(".npy"), None] for x in self.samples]  # file, index, npy, im
        scale = (1.0 - args.scale, 1.0)  # (0.08, 1.0)
        self.torch_transforms = (
            classify_augmentations(
                size=args.imgsz,
                scale=scale,
                hflip=args.fliplr,
                vflip=args.flipud,
                erasing=args.erasing,
                auto_augment=args.auto_augment,
                hsv_h=args.hsv_h,
                hsv_s=args.hsv_s,
                hsv_v=args.hsv_v,
            )
            if augment
            else classify_transforms(size=args.imgsz, crop_fraction=args.crop_fraction)
        )

    def __getitem__(self, i):
        """Returns subset of data and targets corresponding to given indices."""
        f, j, fn, im = self.samples[i]  # filename, index, filename.with_suffix('.npy'), image
        if self.cache_ram:
            if im is None:  # Warning: two separate if statements required here, do not combine this with previous line
                im = self.samples[i][3] = cv2.imread(f)
        elif self.cache_disk:
            if not fn.exists():  # load npy
                np.save(fn.as_posix(), cv2.imread(f), allow_pickle=False)
            im = np.load(fn)
        else:  # read image
            im = cv2.imread(f)  # BGR
        # Convert NumPy array to PIL image
        return {"img": self.torch_transforms(Image.fromarray(cv2.cvtColor(im, cv2.COLOR_BGR2RGB))), "cls": j}

    def __len__(self) -> int:
        """Return the total number of samples in the dataset."""
        return len(self.samples)

    def verify_images(self):
        """Verify all images in dataset."""
        desc = f"{self.prefix}Scanning {self.root}..."
        path = Path(self.root).with_suffix(".cache")  # *.cache file path

        with contextlib.suppress(FileNotFoundError, AssertionError, AttributeError):
            cache = load_dataset_cache_file(path)  # attempt to load a *.cache file
            assert cache["version"] == DATASET_CACHE_VERSION  # matches current version
            assert cache["hash"] == get_hash([x[0] for x in self.samples])  # identical hash
            nf, nc, n, samples = cache.pop("results")  # found, missing, empty, corrupt, total
            if LOCAL_RANK in {-1, 0}:
                d = f"{desc} {nf} images, {nc} corrupt"
                TQDM(None, desc=d, total=n, initial=n)
                if cache["msgs"]:
                    LOGGER.info("\n".join(cache["msgs"]))  # display warnings
            return samples

        # Run scan if *.cache retrieval failed
        nf, nc, msgs, samples, x = 0, 0, [], [], {}
        with ThreadPool(NUM_THREADS) as pool:
            results = pool.imap(func=verify_image, iterable=zip(self.samples, repeat(self.prefix)))
            pbar = TQDM(results, desc=desc, total=len(self.samples))
            for sample, nf_f, nc_f, msg in pbar:
                if nf_f:
                    samples.append(sample)
                if msg:
                    msgs.append(msg)
                nf += nf_f
                nc += nc_f
                pbar.desc = f"{desc} {nf} images, {nc} corrupt"
            pbar.close()
        if msgs:
            LOGGER.info("\n".join(msgs))
        x["hash"] = get_hash([x[0] for x in self.samples])
        x["results"] = nf, nc, len(samples), samples
        x["msgs"] = msgs  # warnings
        save_dataset_cache_file(self.prefix, path, x, DATASET_CACHE_VERSION)
        return samples


=======
>>>>>>> 7d891a4a
class YOLOMultiModalDataset(YOLODataset):
    """
    Dataset class for loading object detection and/or segmentation labels in YOLO format.

    Args:
        data (dict, optional): A dataset YAML dictionary. Defaults to None.
        task (str): An explicit arg to point current task, Defaults to 'detect'.

    Returns:
        (torch.utils.data.Dataset): A PyTorch dataset object that can be used for training an object detection model.
    """

    def __init__(self, *args, data=None, task="detect", **kwargs):
        """Initializes a dataset object for object detection tasks with optional specifications."""
        super().__init__(*args, data=data, task=task, **kwargs)

    def update_labels_info(self, label):
        """Add texts information for multi modal model training."""
        labels = super().update_labels_info(label)
        # NOTE: some categories are concatenated with its synonyms by `/`.
        labels["texts"] = [v.split("/") for _, v in self.data["names"].items()]
        return labels

    def build_transforms(self, hyp=None):
        """Enhances data transformations with optional text augmentation for multi-modal training."""
        transforms = super().build_transforms(hyp)
        if self.augment:
            # NOTE: hard-coded the args for now.
            transforms.insert(-1, RandomLoadText(max_samples=min(self.data["nc"], 80), padding=True))
        return transforms


class GroundingDataset(YOLODataset):
    def __init__(self, *args, task="detect", json_file, **kwargs):
        """Initializes a GroundingDataset for object detection, loading annotations from a specified JSON file."""
        assert task == "detect", "`GroundingDataset` only support `detect` task for now!"
        self.json_file = json_file
        super().__init__(*args, task=task, data={}, **kwargs)

    def get_img_files(self, img_path):
        """The image files would be read in `get_labels` function, return empty list here."""
        return []

    def get_labels(self):
        """Loads annotations from a JSON file, filters, and normalizes bounding boxes for each image."""
        labels = []
        LOGGER.info("Loading annotation file...")
        with open(self.json_file, "r") as f:
            annotations = json.load(f)
        images = {f'{x["id"]:d}': x for x in annotations["images"]}
        imgToAnns = defaultdict(list)
        for ann in annotations["annotations"]:
            imgToAnns[ann["image_id"]].append(ann)
        for img_id, anns in TQDM(imgToAnns.items(), desc=f"Reading annotations {self.json_file}"):
            img = images[f"{img_id:d}"]
            h, w, f = img["height"], img["width"], img["file_name"]
            im_file = Path(self.img_path) / f
            if not im_file.exists():
                continue
            self.im_files.append(str(im_file))
            bboxes = []
            cat2id = {}
            texts = []
            for ann in anns:
                if ann["iscrowd"]:
                    continue
                box = np.array(ann["bbox"], dtype=np.float32)
                box[:2] += box[2:] / 2
                box[[0, 2]] /= float(w)
                box[[1, 3]] /= float(h)
                if box[2] <= 0 or box[3] <= 0:
                    continue

                cat_name = " ".join([img["caption"][t[0] : t[1]] for t in ann["tokens_positive"]])
                if cat_name not in cat2id:
                    cat2id[cat_name] = len(cat2id)
                    texts.append([cat_name])
                cls = cat2id[cat_name]  # class
                box = [cls] + box.tolist()
                if box not in bboxes:
                    bboxes.append(box)
            lb = np.array(bboxes, dtype=np.float32) if len(bboxes) else np.zeros((0, 5), dtype=np.float32)
            labels.append(
                {
                    "im_file": im_file,
                    "shape": (h, w),
                    "cls": lb[:, 0:1],  # n, 1
                    "bboxes": lb[:, 1:],  # n, 4
                    "normalized": True,
                    "bbox_format": "xywh",
                    "texts": texts,
                }
            )
        return labels

    def build_transforms(self, hyp=None):
        """Configures augmentations for training with optional text loading; `hyp` adjusts augmentation intensity."""
        transforms = super().build_transforms(hyp)
        if self.augment:
            # NOTE: hard-coded the args for now.
            transforms.insert(-1, RandomLoadText(max_samples=80, padding=True))
        return transforms


class YOLOConcatDataset(ConcatDataset):
    """
    Dataset as a concatenation of multiple datasets.

    This class is useful to assemble different existing datasets.
    """

    @staticmethod
    def collate_fn(batch):
        """Collates data samples into batches."""
        return YOLODataset.collate_fn(batch)


# TODO: support semantic segmentation
class SemanticDataset(BaseDataset):
    """
    Semantic Segmentation Dataset.

    This class is responsible for handling datasets used for semantic segmentation tasks. It inherits functionalities
    from the BaseDataset class.

    Note:
        This class is currently a placeholder and needs to be populated with methods and attributes for supporting
        semantic segmentation tasks.
    """

    def __init__(self):
        """Initialize a SemanticDataset object."""
        super().__init__()


class ClassificationDataset:
    """
    Extends torchvision ImageFolder to support YOLO classification tasks, offering functionalities like image
    augmentation, caching, and verification. It's designed to efficiently handle large datasets for training deep
    learning models, with optional image transformations and caching mechanisms to speed up training.

    This class allows for augmentations using both torchvision and Albumentations libraries, and supports caching images
    in RAM or on disk to reduce IO overhead during training. Additionally, it implements a robust verification process
    to ensure data integrity and consistency.

    Attributes:
        cache_ram (bool): Indicates if caching in RAM is enabled.
        cache_disk (bool): Indicates if caching on disk is enabled.
        samples (list): A list of tuples, each containing the path to an image, its class index, path to its .npy cache
                        file (if caching on disk), and optionally the loaded image array (if caching in RAM).
        torch_transforms (callable): PyTorch transforms to be applied to the images.
    """

    def __init__(self, root, args, augment=False, prefix=""):
        """
        Initialize YOLO object with root, image size, augmentations, and cache settings.

        Args:
            root (str): Path to the dataset directory where images are stored in a class-specific folder structure.
            args (Namespace): Configuration containing dataset-related settings such as image size, augmentation
                parameters, and cache settings. It includes attributes like `imgsz` (image size), `fraction` (fraction
                of data to use), `scale`, `fliplr`, `flipud`, `cache` (disk or RAM caching for faster training),
                `auto_augment`, `hsv_h`, `hsv_s`, `hsv_v`, and `crop_fraction`.
            augment (bool, optional): Whether to apply augmentations to the dataset. Default is False.
            prefix (str, optional): Prefix for logging and cache filenames, aiding in dataset identification and
                debugging. Default is an empty string.
        """
        import torchvision  # scope for faster 'import ultralytics'

        # Base class assigned as attribute rather than used as base class to allow for scoping slow torchvision import
        self.base = torchvision.datasets.ImageFolder(root=root)
        self.samples = self.base.samples
        self.root = self.base.root

        # Initialize attributes
        if augment and args.fraction < 1.0:  # reduce training fraction
            self.samples = self.samples[: round(len(self.samples) * args.fraction)]
        self.prefix = colorstr(f"{prefix}: ") if prefix else ""
        self.cache_ram = args.cache is True or str(args.cache).lower() == "ram"  # cache images into RAM
        self.cache_disk = str(args.cache).lower() == "disk"  # cache images on hard drive as uncompressed *.npy files
        self.samples = self.verify_images()  # filter out bad images
        self.samples = [list(x) + [Path(x[0]).with_suffix(".npy"), None] for x in self.samples]  # file, index, npy, im
        scale = (1.0 - args.scale, 1.0)  # (0.08, 1.0)
        self.torch_transforms = (
            classify_augmentations(
                size=args.imgsz,
                scale=scale,
                hflip=args.fliplr,
                vflip=args.flipud,
                erasing=args.erasing,
                auto_augment=args.auto_augment,
                hsv_h=args.hsv_h,
                hsv_s=args.hsv_s,
                hsv_v=args.hsv_v,
            )
            if augment
            else classify_transforms(size=args.imgsz, crop_fraction=args.crop_fraction)
        )

    def __getitem__(self, i):
        """Returns subset of data and targets corresponding to given indices."""
        f, j, fn, im = self.samples[i]  # filename, index, filename.with_suffix('.npy'), image
        if self.cache_ram:
            if im is None:  # Warning: two separate if statements required here, do not combine this with previous line
                im = self.samples[i][3] = cv2.imread(f)
        elif self.cache_disk:
            if not fn.exists():  # load npy
                np.save(fn.as_posix(), cv2.imread(f), allow_pickle=False)
            im = np.load(fn)
        else:  # read image
            im = cv2.imread(f)  # BGR
        # Convert NumPy array to PIL image
        im = Image.fromarray(cv2.cvtColor(im, cv2.COLOR_BGR2RGB))
        sample = self.torch_transforms(im)
        return {"img": sample, "cls": j}

    def __len__(self) -> int:
        """Return the total number of samples in the dataset."""
        return len(self.samples)

    def verify_images(self):
        """Verify all images in dataset."""
        desc = f"{self.prefix}Scanning {self.root}..."
        path = Path(self.root).with_suffix(".cache")  # *.cache file path

        with contextlib.suppress(FileNotFoundError, AssertionError, AttributeError):
            cache = load_dataset_cache_file(path)  # attempt to load a *.cache file
            assert cache["version"] == DATASET_CACHE_VERSION  # matches current version
            assert cache["hash"] == get_hash([x[0] for x in self.samples])  # identical hash
            nf, nc, n, samples = cache.pop("results")  # found, missing, empty, corrupt, total
            if LOCAL_RANK in {-1, 0}:
                d = f"{desc} {nf} images, {nc} corrupt"
                TQDM(None, desc=d, total=n, initial=n)
                if cache["msgs"]:
                    LOGGER.info("\n".join(cache["msgs"]))  # display warnings
            return samples

        # Run scan if *.cache retrieval failed
        nf, nc, msgs, samples, x = 0, 0, [], [], {}
        with ThreadPool(NUM_THREADS) as pool:
            results = pool.imap(func=verify_image, iterable=zip(self.samples, repeat(self.prefix)))
            pbar = TQDM(results, desc=desc, total=len(self.samples))
            for sample, nf_f, nc_f, msg in pbar:
                if nf_f:
                    samples.append(sample)
                if msg:
                    msgs.append(msg)
                nf += nf_f
                nc += nc_f
                pbar.desc = f"{desc} {nf} images, {nc} corrupt"
            pbar.close()
        if msgs:
            LOGGER.info("\n".join(msgs))
        x["hash"] = get_hash([x[0] for x in self.samples])
        x["results"] = nf, nc, len(samples), samples
        x["msgs"] = msgs  # warnings
        save_dataset_cache_file(self.prefix, path, x, DATASET_CACHE_VERSION)
        return samples<|MERGE_RESOLUTION|>--- conflicted
+++ resolved
@@ -244,126 +244,6 @@
         return new_batch
 
 
-<<<<<<< HEAD
-# Classification dataloaders -------------------------------------------------------------------------------------------
-class ClassificationDataset(torchvision.datasets.ImageFolder):
-    """
-    Extends torchvision ImageFolder to support YOLO classification tasks, offering functionalities like image
-    augmentation, caching, and verification. It's designed to efficiently handle large datasets for training deep
-    learning models, with optional image transformations and caching mechanisms to speed up training.
-
-    This class allows for augmentations using both torchvision and Albumentations libraries, and supports caching images
-    in RAM or on disk to reduce IO overhead during training. Additionally, it implements a robust verification process
-    to ensure data integrity and consistency.
-
-    Attributes:
-        cache_ram (bool): Indicates if caching in RAM is enabled.
-        cache_disk (bool): Indicates if caching on disk is enabled.
-        samples (list): A list of tuples, each containing the path to an image, its class index, path to its .npy cache
-                        file (if caching on disk), and optionally the loaded image array (if caching in RAM).
-        torch_transforms (callable): PyTorch transforms to be applied to the images.
-    """
-
-    def __init__(self, root, args, augment=False, prefix=""):
-        """
-        Initialize YOLO object with root, image size, augmentations, and cache settings.
-
-        Args:
-            root (str): Path to the dataset directory where images are stored in a class-specific folder structure.
-            args (Namespace): Configuration containing dataset-related settings such as image size, augmentation
-                parameters, and cache settings. It includes attributes like `imgsz` (image size), `fraction` (fraction
-                of data to use), `scale`, `fliplr`, `flipud`, `cache` (disk or RAM caching for faster training),
-                `auto_augment`, `hsv_h`, `hsv_s`, `hsv_v`, and `crop_fraction`.
-            augment (bool, optional): Whether to apply augmentations to the dataset. Default is False.
-            prefix (str, optional): Prefix for logging and cache filenames, aiding in dataset identification and
-                debugging. Default is an empty string.
-        """
-        super().__init__(root=root)
-        if augment and args.fraction < 1.0:  # reduce training fraction
-            self.samples = self.samples[: round(len(self.samples) * args.fraction)]
-        self.prefix = colorstr(f"{prefix}: ") if prefix else ""
-        self.cache_ram = args.cache is True or str(args.cache).lower() == "ram"  # cache images into RAM
-        self.cache_disk = str(args.cache).lower() == "disk"  # cache images on hard drive as uncompressed *.npy files
-        self.samples = self.verify_images()  # filter out bad images
-        self.samples = [list(x) + [Path(x[0]).with_suffix(".npy"), None] for x in self.samples]  # file, index, npy, im
-        scale = (1.0 - args.scale, 1.0)  # (0.08, 1.0)
-        self.torch_transforms = (
-            classify_augmentations(
-                size=args.imgsz,
-                scale=scale,
-                hflip=args.fliplr,
-                vflip=args.flipud,
-                erasing=args.erasing,
-                auto_augment=args.auto_augment,
-                hsv_h=args.hsv_h,
-                hsv_s=args.hsv_s,
-                hsv_v=args.hsv_v,
-            )
-            if augment
-            else classify_transforms(size=args.imgsz, crop_fraction=args.crop_fraction)
-        )
-
-    def __getitem__(self, i):
-        """Returns subset of data and targets corresponding to given indices."""
-        f, j, fn, im = self.samples[i]  # filename, index, filename.with_suffix('.npy'), image
-        if self.cache_ram:
-            if im is None:  # Warning: two separate if statements required here, do not combine this with previous line
-                im = self.samples[i][3] = cv2.imread(f)
-        elif self.cache_disk:
-            if not fn.exists():  # load npy
-                np.save(fn.as_posix(), cv2.imread(f), allow_pickle=False)
-            im = np.load(fn)
-        else:  # read image
-            im = cv2.imread(f)  # BGR
-        # Convert NumPy array to PIL image
-        return {"img": self.torch_transforms(Image.fromarray(cv2.cvtColor(im, cv2.COLOR_BGR2RGB))), "cls": j}
-
-    def __len__(self) -> int:
-        """Return the total number of samples in the dataset."""
-        return len(self.samples)
-
-    def verify_images(self):
-        """Verify all images in dataset."""
-        desc = f"{self.prefix}Scanning {self.root}..."
-        path = Path(self.root).with_suffix(".cache")  # *.cache file path
-
-        with contextlib.suppress(FileNotFoundError, AssertionError, AttributeError):
-            cache = load_dataset_cache_file(path)  # attempt to load a *.cache file
-            assert cache["version"] == DATASET_CACHE_VERSION  # matches current version
-            assert cache["hash"] == get_hash([x[0] for x in self.samples])  # identical hash
-            nf, nc, n, samples = cache.pop("results")  # found, missing, empty, corrupt, total
-            if LOCAL_RANK in {-1, 0}:
-                d = f"{desc} {nf} images, {nc} corrupt"
-                TQDM(None, desc=d, total=n, initial=n)
-                if cache["msgs"]:
-                    LOGGER.info("\n".join(cache["msgs"]))  # display warnings
-            return samples
-
-        # Run scan if *.cache retrieval failed
-        nf, nc, msgs, samples, x = 0, 0, [], [], {}
-        with ThreadPool(NUM_THREADS) as pool:
-            results = pool.imap(func=verify_image, iterable=zip(self.samples, repeat(self.prefix)))
-            pbar = TQDM(results, desc=desc, total=len(self.samples))
-            for sample, nf_f, nc_f, msg in pbar:
-                if nf_f:
-                    samples.append(sample)
-                if msg:
-                    msgs.append(msg)
-                nf += nf_f
-                nc += nc_f
-                pbar.desc = f"{desc} {nf} images, {nc} corrupt"
-            pbar.close()
-        if msgs:
-            LOGGER.info("\n".join(msgs))
-        x["hash"] = get_hash([x[0] for x in self.samples])
-        x["results"] = nf, nc, len(samples), samples
-        x["msgs"] = msgs  # warnings
-        save_dataset_cache_file(self.prefix, path, x, DATASET_CACHE_VERSION)
-        return samples
-
-
-=======
->>>>>>> 7d891a4a
 class YOLOMultiModalDataset(YOLODataset):
     """
     Dataset class for loading object detection and/or segmentation labels in YOLO format.
