--- conflicted
+++ resolved
@@ -815,13 +815,9 @@
             import tensorflow as tf  # noqa
         check_requirements(
             (
-<<<<<<< HEAD
                 "cmake",  # 'cmake' is needed to build onnxsim on aarch64 and Conda runners
-                "keras",
-=======
                 "keras",  # required by onnx2tf package
                 "tf_keras",  # required by onnx2tf package
->>>>>>> 6b28bb6e
                 "onnx>=1.12.0",
                 "onnx2tf>1.17.5,<=1.22.3",
                 "sng4onnx>=1.0.1",
