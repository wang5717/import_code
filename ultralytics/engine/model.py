# Ultralytics YOLO 🚀, AGPL-3.0 license

import inspect
import sys
from pathlib import Path
from typing import Union

from ultralytics.cfg import TASK2DATA, get_cfg, get_save_dir
from ultralytics.hub.utils import HUB_WEB_ROOT
from ultralytics.nn.tasks import attempt_load_one_weight, guess_model_task, nn, yaml_model_load
from ultralytics.utils import ASSETS, DEFAULT_CFG_DICT, LOGGER, RANK, callbacks, checks, emojis, yaml_load


class Model(nn.Module):
    """
    A base class to unify APIs for all models.

    Args:
        model (str, Path): Path to the model file to load or create.
        task (Any, optional): Task type for the YOLO model. Defaults to None.

    Attributes:
        predictor (Any): The predictor object.
        model (Any): The model object.
        trainer (Any): The trainer object.
        task (str): The type of model task.
        ckpt (Any): The checkpoint object if the model loaded from *.pt file.
        cfg (str): The model configuration if loaded from *.yaml file.
        ckpt_path (str): The checkpoint file path.
        overrides (dict): Overrides for the trainer object.
        metrics (Any): The data for metrics.

    Methods:
        __call__(source=None, stream=False, **kwargs):
            Alias for the predict method.
        _new(cfg:str, verbose:bool=True) -> None:
            Initializes a new model and infers the task type from the model definitions.
        _load(weights:str, task:str='') -> None:
            Initializes a new model and infers the task type from the model head.
        _check_is_pytorch_model() -> None:
            Raises TypeError if the model is not a PyTorch model.
        reset() -> None:
            Resets the model modules.
        info(verbose:bool=False) -> None:
            Logs the model info.
        fuse() -> None:
            Fuses the model for faster inference.
        predict(source=None, stream=False, **kwargs) -> List[ultralytics.engine.results.Results]:
            Performs prediction using the YOLO model.

    Returns:
        list(ultralytics.engine.results.Results): The prediction results.
    """

    def __init__(self, model: Union[str, Path] = 'yolov8n.pt', task=None) -> None:
        """
        Initializes the YOLO model.

        Args:
            model (Union[str, Path], optional): Path or name of the model to load or create. Defaults to 'yolov8n.pt'.
            task (Any, optional): Task type for the YOLO model. Defaults to None.
        """
        super().__init__()
        self.callbacks = callbacks.get_default_callbacks()
        self.predictor = None  # reuse predictor
        self.model = None  # model object
        self.trainer = None  # trainer object
        self.ckpt = None  # if loaded from *.pt
        self.cfg = None  # if loaded from *.yaml
        self.ckpt_path = None
        self.overrides = {}  # overrides for trainer object
        self.metrics = None  # validation/training metrics
        self.session = None  # HUB session
        self.task = task  # task type
        model = str(model).strip()  # strip spaces

        # Check if Ultralytics HUB model from https://hub.ultralytics.com
        if self.is_hub_model(model):
            from ultralytics.hub.session import HUBTrainingSession
            self.session = HUBTrainingSession(model)
            model = self.session.model_file

        # Check if Triton Server model
        elif self.is_triton_model(model):
            self.model = model
            self.task = task
            return

        # Load or create new YOLO model
        model = checks.check_model_file_from_stem(model)  # add suffix, i.e. yolov8n -> yolov8n.pt
        if Path(model).suffix in ('.yaml', '.yml'):
            self._new(model, task)
        else:
            self._load(model, task)

    def __call__(self, source=None, stream=False, **kwargs):
        """Calls the 'predict' function with given arguments to perform object detection."""
        return self.predict(source, stream, **kwargs)

    @staticmethod
    def is_triton_model(model):
        """Is model a Triton Server URL string, i.e. <scheme>://<netloc>/<endpoint>/<task_name>"""
        from urllib.parse import urlsplit
        url = urlsplit(model)
        return url.netloc and url.path and url.scheme in {'http', 'grpc'}

    @staticmethod
    def is_hub_model(model):
        """Check if the provided model is a HUB model."""
        return any((
            model.startswith(f'{HUB_WEB_ROOT}/models/'),  # i.e. https://hub.ultralytics.com/models/MODEL_ID
            [len(x) for x in model.split('_')] == [42, 20],  # APIKEY_MODELID
            len(model) == 20 and not Path(model).exists() and all(x not in model for x in './\\')))  # MODELID

    def _new(self, cfg: str, task=None, model=None, verbose=True):
        """
        Initializes a new model and infers the task type from the model definitions.

        Args:
            cfg (str): model configuration file
            task (str | None): model task
            model (BaseModel): Customized model.
            verbose (bool): display model info on load
        """
        cfg_dict = yaml_model_load(cfg)
        self.cfg = cfg
        self.task = task or guess_model_task(cfg_dict)
        self.model = (model or self._smart_load('model'))(cfg_dict, verbose=verbose and RANK == -1)  # build model
        self.overrides['model'] = self.cfg
        self.overrides['task'] = self.task

        # Below added to allow export from YAMLs
        self.model.args = {**DEFAULT_CFG_DICT, **self.overrides}  # combine default and model args (prefer model args)
        self.model.task = self.task

    def _load(self, weights: str, task=None):
        """
        Initializes a new model and infers the task type from the model head.

        Args:
            weights (str): model checkpoint to be loaded
            task (str | None): model task
        """
        suffix = Path(weights).suffix
        if suffix == '.pt':
            self.model, self.ckpt = attempt_load_one_weight(weights)
            self.task = self.model.args['task']
            self.overrides = self.model.args = self._reset_ckpt_args(self.model.args)
            self.ckpt_path = self.model.pt_path
        else:
            weights = checks.check_file(weights)
            self.model, self.ckpt = weights, None
            self.task = task or guess_model_task(weights)
            self.ckpt_path = weights
        self.overrides['model'] = weights
        self.overrides['task'] = self.task

    def _check_is_pytorch_model(self):
        """Raises TypeError is model is not a PyTorch model."""
        pt_str = isinstance(self.model, (str, Path)) and Path(self.model).suffix == '.pt'
        pt_module = isinstance(self.model, nn.Module)
        if not (pt_module or pt_str):
            raise TypeError(
                f"model='{self.model}' should be a *.pt PyTorch model to run this method, but is a different format. "
                f"PyTorch models can train, val, predict and export, i.e. 'model.train(data=...)', but exported "
                f"formats like ONNX, TensorRT etc. only support 'predict' and 'val' modes, "
                f"i.e. 'yolo predict model=yolov8n.onnx'.\nTo run CUDA or MPS inference please pass the device "
                f"argument directly in your inference command, i.e. 'model.predict(source=..., device=0)'")

    def reset_weights(self):
        """Resets the model modules parameters to randomly initialized values, losing all training information."""
        self._check_is_pytorch_model()
        for m in self.model.modules():
            if hasattr(m, 'reset_parameters'):
                m.reset_parameters()
        for p in self.model.parameters():
            p.requires_grad = True
        return self

    def load(self, weights='yolov8n.pt'):
        """Transfers parameters with matching names and shapes from 'weights' to model."""
        self._check_is_pytorch_model()
        if isinstance(weights, (str, Path)):
            weights, self.ckpt = attempt_load_one_weight(weights)
        self.model.load(weights)
        return self

    def info(self, detailed=False, verbose=True):
        """
        Logs model info.

        Args:
            detailed (bool): Show detailed information about model.
            verbose (bool): Controls verbosity.
        """
        self._check_is_pytorch_model()
        return self.model.info(detailed=detailed, verbose=verbose)

    def fuse(self):
        """Fuse PyTorch Conv2d and BatchNorm2d layers."""
        self._check_is_pytorch_model()
        self.model.fuse()

    def predict(self, source=None, stream=False, predictor=None, **kwargs):
        """
        Perform prediction using the YOLO model.

        Args:
            source (str | int | PIL | np.ndarray): The source of the image to make predictions on.
                Accepts all source types accepted by the YOLO model.
            stream (bool): Whether to stream the predictions or not. Defaults to False.
            predictor (BasePredictor): Customized predictor.
            **kwargs : Additional keyword arguments passed to the predictor.
                Check the 'configuration' section in the documentation for all available options.

        Returns:
            (List[ultralytics.engine.results.Results]): The prediction results.
        """
        if source is None:
            source = ASSETS
            LOGGER.warning(f"WARNING ⚠️ 'source' is missing. Using 'source={source}'.")

        is_cli = (sys.argv[0].endswith('yolo') or sys.argv[0].endswith('ultralytics')) and any(
            x in sys.argv for x in ('predict', 'track', 'mode=predict', 'mode=track'))

        custom = {'conf': 0.25, 'save': is_cli}  # method defaults
        args = {**self.overrides, **custom, **kwargs, 'mode': 'predict'}  # highest priority args on the right
        prompts = args.pop('prompts', None)  # for SAM-type models

        if not self.predictor:
            self.predictor = (predictor or self._smart_load('predictor'))(overrides=args, _callbacks=self.callbacks)
            self.predictor.setup_model(model=self.model, verbose=is_cli)
        else:  # only update args if predictor is already setup
            self.predictor.args = get_cfg(self.predictor.args, args)
            if 'project' in args or 'name' in args:
                self.predictor.save_dir = get_save_dir(self.predictor.args)
        if prompts and hasattr(self.predictor, 'set_prompts'):  # for SAM-type models
            self.predictor.set_prompts(prompts)
        return self.predictor.predict_cli(source=source) if is_cli else self.predictor(source=source, stream=stream)

    def track(self, source=None, stream=False, persist=False, **kwargs):
        """
        Perform object tracking on the input source using the registered trackers.

        Args:
            source (str, optional): The input source for object tracking. Can be a file path or a video stream.
            stream (bool, optional): Whether the input source is a video stream. Defaults to False.
            persist (bool, optional): Whether to persist the trackers if they already exist. Defaults to False.
            **kwargs (optional): Additional keyword arguments for the tracking process.

        Returns:
            (List[ultralytics.engine.results.Results]): The tracking results.
        """
        if not hasattr(self.predictor, 'trackers'):
            from ultralytics.trackers import register_tracker
            register_tracker(self, persist)
        kwargs['conf'] = kwargs.get('conf') or 0.1  # ByteTrack-based method needs low confidence predictions as input
        kwargs['mode'] = 'track'
        return self.predict(source=source, stream=stream, **kwargs)

    def val(self, validator=None, **kwargs):
        """
        Validate a model on a given dataset.

        Args:
            validator (BaseValidator): Customized validator.
            **kwargs : Any other args accepted by the validators. To see all args check 'configuration' section in docs
        """
        custom = {'rect': True}  # method defaults
        args = {**self.overrides, **custom, **kwargs, 'mode': 'val'}  # highest priority args on the right

        validator = (validator or self._smart_load('validator'))(args=args, _callbacks=self.callbacks)
        validator(model=self.model)
        self.metrics = validator.metrics
        return validator.metrics

    def benchmark(self, **kwargs):
        """
        Benchmark a model on all export formats.

        Args:
            **kwargs : Any other args accepted by the validators. To see all args check 'configuration' section in docs
        """
        self._check_is_pytorch_model()
        from ultralytics.utils.benchmarks import benchmark

        custom = {'verbose': False}  # method defaults
        args = {**DEFAULT_CFG_DICT, **self.model.args, **custom, **kwargs, 'mode': 'benchmark'}
        return benchmark(
            model=self,
            data=kwargs.get('data'),  # if no 'data' argument passed set data=None for default datasets
            imgsz=args['imgsz'],
            half=args['half'],
            int8=args['int8'],
            device=args['device'],
            verbose=kwargs.get('verbose'))

    def export(self, **kwargs):
        """
        Export model.

        Args:
            **kwargs : Any other args accepted by the Exporter. To see all args check 'configuration' section in docs.
        """
        self._check_is_pytorch_model()
        from .exporter import Exporter

        custom = {'imgsz': self.model.args['imgsz'], 'batch': 1, 'data': None, 'verbose': False}  # method defaults
        args = {**self.overrides, **custom, **kwargs, 'mode': 'export'}  # highest priority args on the right
        return Exporter(overrides=args, _callbacks=self.callbacks)(model=self.model)

    def train(self, trainer=None, **kwargs):
        """
        Trains the model on a given dataset.

        Args:
            trainer (BaseTrainer, optional): Customized trainer.
            **kwargs (Any): Any number of arguments representing the training configuration.
        """
        self._check_is_pytorch_model()
        if self.session:  # Ultralytics HUB session
            if any(kwargs):
                LOGGER.warning('WARNING ⚠️ using HUB training arguments, ignoring local training arguments.')
            kwargs = self.session.train_args
        checks.check_pip_update_available()

        overrides = yaml_load(checks.check_yaml(kwargs['cfg'])) if kwargs.get('cfg') else self.overrides
<<<<<<< HEAD
        # method defaults
        custom = {'data': TASK2DATA[self.task] if overrides.get('data') is None else overrides.get('data')}
=======
        custom = {'data': DEFAULT_CFG_DICT['data'] or TASK2DATA[self.task]}  # method defaults
>>>>>>> 38eaf5e2
        args = {**overrides, **custom, **kwargs, 'mode': 'train'}  # highest priority args on the right
        if args.get('resume'):
            args['resume'] = self.ckpt_path

        self.trainer = (trainer or self._smart_load('trainer'))(overrides=args, _callbacks=self.callbacks)
        if not args.get('resume'):  # manually set model only if not resuming
            self.trainer.model = self.trainer.get_model(weights=self.model if self.ckpt else None, cfg=self.model.yaml)
            self.model = self.trainer.model
        self.trainer.hub_session = self.session  # attach optional HUB session
        self.trainer.train()
        # Update model and cfg after training
        if RANK in (-1, 0):
            ckpt = self.trainer.best if self.trainer.best.exists() else self.trainer.last
            self.model, _ = attempt_load_one_weight(ckpt)
            self.overrides = self.model.args
            self.metrics = getattr(self.trainer.validator, 'metrics', None)  # TODO: no metrics returned by DDP
        return self.metrics

    def tune(self, use_ray=False, iterations=10, *args, **kwargs):
        """
        Runs hyperparameter tuning, optionally using Ray Tune. See ultralytics.utils.tuner.run_ray_tune for Args.

        Returns:
            (dict): A dictionary containing the results of the hyperparameter search.
        """
        self._check_is_pytorch_model()
        if use_ray:
            from ultralytics.utils.tuner import run_ray_tune
            return run_ray_tune(self, max_samples=iterations, *args, **kwargs)
        else:
            from .tuner import Tuner

            custom = {}  # method defaults
            args = {**self.overrides, **custom, **kwargs, 'mode': 'train'}  # highest priority args on the right
            return Tuner(args=args, _callbacks=self.callbacks)(model=self, iterations=iterations)

    def _apply(self, fn):
        """Apply to(), cpu(), cuda(), half(), float() to model tensors that are not parameters or registered buffers."""
        self._check_is_pytorch_model()
        self = super()._apply(fn)  # noqa
        self.predictor = None  # reset predictor as device may have changed
        self.overrides['device'] = self.device  # was str(self.device) i.e. device(type='cuda', index=0) -> 'cuda:0'
        return self

    @property
    def names(self):
        """Returns class names of the loaded model."""
        return self.model.names if hasattr(self.model, 'names') else None

    @property
    def device(self):
        """Returns device if PyTorch model."""
        return next(self.model.parameters()).device if isinstance(self.model, nn.Module) else None

    @property
    def transforms(self):
        """Returns transform of the loaded model."""
        return self.model.transforms if hasattr(self.model, 'transforms') else None

    def add_callback(self, event: str, func):
        """Add a callback."""
        self.callbacks[event].append(func)

    def clear_callback(self, event: str):
        """Clear all event callbacks."""
        self.callbacks[event] = []

    def reset_callbacks(self):
        """Reset all registered callbacks."""
        for event in callbacks.default_callbacks.keys():
            self.callbacks[event] = [callbacks.default_callbacks[event][0]]

    @staticmethod
    def _reset_ckpt_args(args):
        """Reset arguments when loading a PyTorch model."""
        include = {'imgsz', 'data', 'task', 'single_cls'}  # only remember these arguments when loading a PyTorch model
        return {k: v for k, v in args.items() if k in include}

    # def __getattr__(self, attr):
    #    """Raises error if object has no requested attribute."""
    #    name = self.__class__.__name__
    #    raise AttributeError(f"'{name}' object has no attribute '{attr}'. See valid attributes below.\n{self.__doc__}")

    def _smart_load(self, key):
        """Load model/trainer/validator/predictor."""
        try:
            return self.task_map[self.task][key]
        except Exception as e:
            name = self.__class__.__name__
            mode = inspect.stack()[1][3]  # get the function name.
            raise NotImplementedError(
                emojis(f"WARNING ⚠️ '{name}' model does not support '{mode}' mode for '{self.task}' task yet.")) from e

    @property
    def task_map(self):
        """
        Map head to model, trainer, validator, and predictor classes.

        Returns:
            task_map (dict): The map of model task to mode classes.
        """
        raise NotImplementedError('Please provide task map for your model!')<|MERGE_RESOLUTION|>--- conflicted
+++ resolved
@@ -325,12 +325,7 @@
         checks.check_pip_update_available()
 
         overrides = yaml_load(checks.check_yaml(kwargs['cfg'])) if kwargs.get('cfg') else self.overrides
-<<<<<<< HEAD
-        # method defaults
-        custom = {'data': TASK2DATA[self.task] if overrides.get('data') is None else overrides.get('data')}
-=======
         custom = {'data': DEFAULT_CFG_DICT['data'] or TASK2DATA[self.task]}  # method defaults
->>>>>>> 38eaf5e2
         args = {**overrides, **custom, **kwargs, 'mode': 'train'}  # highest priority args on the right
         if args.get('resume'):
             args['resume'] = self.ckpt_path
