--- conflicted
+++ resolved
@@ -77,14 +77,8 @@
 
         # Check if Ultralytics HUB model from https://hub.ultralytics.com
         if self.is_hub_model(model):
-<<<<<<< HEAD
-            from ultralytics.hub.session import HUBTrainingSession
-
-            self.session = HUBTrainingSession(model)
-=======
             # Fetch model from HUB
             self.session = self._get_hub_session(model)
->>>>>>> b54055a2
             model = self.session.model_file
 
         # Check if Triton Server model
@@ -125,13 +119,11 @@
     @staticmethod
     def is_hub_model(model):
         """Check if the provided model is a HUB model."""
-        return any(
-            (
-                model.startswith(f"{HUB_WEB_ROOT}/models/"),  # i.e. https://hub.ultralytics.com/models/MODEL_ID
-                [len(x) for x in model.split("_")] == [42, 20],  # APIKEY_MODELID
-                len(model) == 20 and not Path(model).exists() and all(x not in model for x in "./\\"),
-            )
-        )  # MODELID
+        return any((
+            model.startswith(f"{HUB_WEB_ROOT}/models/"),  # i.e. https://hub.ultralytics.com/models/MODEL_ID
+            [len(x) for x in model.split("_")] == [42, 20],  # APIKEY_MODELID
+            len(model) == 20 and not Path(model).exists() and all(x not in model for x in "./\\"),
+        ))  # MODELID
 
     def _new(self, cfg: str, task=None, model=None, verbose=True):
         """
@@ -186,8 +178,7 @@
                 f"PyTorch models can train, val, predict and export, i.e. 'model.train(data=...)', but exported "
                 f"formats like ONNX, TensorRT etc. only support 'predict' and 'val' modes, "
                 f"i.e. 'yolo predict model=yolov8n.onnx'.\nTo run CUDA or MPS inference please pass the device "
-                f"argument directly in your inference command, i.e. 'model.predict(source=..., device=0)'"
-            )
+                f"argument directly in your inference command, i.e. 'model.predict(source=..., device=0)'")
 
     def reset_weights(self):
         """Resets the model modules parameters to randomly initialized values, losing all training information."""
@@ -261,8 +252,7 @@
             LOGGER.warning(f"WARNING ⚠️ 'source' is missing. Using 'source={source}'.")
 
         is_cli = (sys.argv[0].endswith("yolo") or sys.argv[0].endswith("ultralytics")) and any(
-            x in sys.argv for x in ("predict", "track", "mode=predict", "mode=track")
-        )
+            x in sys.argv for x in ("predict", "track", "mode=predict", "mode=track"))
 
         custom = {"conf": 0.25, "save": is_cli}  # method defaults
         args = {**self.overrides, **custom, **kwargs, "mode": "predict"}  # highest priority args on the right
@@ -363,14 +353,9 @@
         self._check_is_pytorch_model()
         if hasattr(self.session, 'model') and self.session.model.id:  # Ultralytics HUB session with loaded model
             if any(kwargs):
-<<<<<<< HEAD
-                LOGGER.warning("WARNING ⚠️ using HUB training arguments, ignoring local training arguments.")
-            kwargs = self.session.train_args
-=======
                 LOGGER.warning('WARNING ⚠️ using HUB training arguments, ignoring local training arguments.')
             kwargs = self.session.train_args  # overwrite kwargs
 
->>>>>>> b54055a2
         checks.check_pip_update_available()
 
         overrides = yaml_load(checks.check_yaml(kwargs["cfg"])) if kwargs.get("cfg") else self.overrides
@@ -481,8 +466,7 @@
             name = self.__class__.__name__
             mode = inspect.stack()[1][3]  # get the function name.
             raise NotImplementedError(
-                emojis(f"WARNING ⚠️ '{name}' model does not support '{mode}' mode for '{self.task}' task yet.")
-            ) from e
+                emojis(f"WARNING ⚠️ '{name}' model does not support '{mode}' mode for '{self.task}' task yet.")) from e
 
     @property
     def task_map(self):
