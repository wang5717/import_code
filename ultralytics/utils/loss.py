# Ultralytics YOLO 🚀, AGPL-3.0 license

import torch
import torch.nn as nn
import torch.nn.functional as F

from ultralytics.utils.metrics import OKS_SIGMA
from ultralytics.utils.ops import crop_mask, xywh2xyxy, xyxy2xywh
from ultralytics.utils.tal import RotatedTaskAlignedAssigner, TaskAlignedAssigner, dist2bbox, dist2rbox, make_anchors

from .metrics import bbox_iou, probiou
from .tal import bbox2dist


class VarifocalLoss(nn.Module):
    """
    Varifocal loss by Zhang et al.

    https://arxiv.org/abs/2008.13367.
    """

    def __init__(self):
        """Initialize the VarifocalLoss class."""
        super().__init__()

    @staticmethod
    def forward(pred_score, gt_score, label, alpha=0.75, gamma=2.0):
        """Computes varfocal loss."""
        weight = alpha * pred_score.sigmoid().pow(gamma) * (1 - label) + gt_score * label
        with torch.cuda.amp.autocast(enabled=False):
            loss = (
                (F.binary_cross_entropy_with_logits(pred_score.float(), gt_score.float(), reduction="none") * weight)
                .mean(1)
                .sum()
            )
        return loss


class FocalLoss(nn.Module):
    """Wraps focal loss around existing loss_fcn(), i.e. criteria = FocalLoss(nn.BCEWithLogitsLoss(), gamma=1.5)."""

    def __init__(self):
        """Initializer for FocalLoss class with no parameters."""
        super().__init__()

    @staticmethod
    def forward(pred, label, gamma=1.5, alpha=0.25):
        """Calculates and updates confusion matrix for object detection/classification tasks."""
        loss = F.binary_cross_entropy_with_logits(pred, label, reduction="none")
        # p_t = torch.exp(-loss)
        # loss *= self.alpha * (1.000001 - p_t) ** self.gamma  # non-zero power for gradient stability

        # TF implementation https://github.com/tensorflow/addons/blob/v0.7.1/tensorflow_addons/losses/focal_loss.py
        pred_prob = pred.sigmoid()  # prob from logits
        p_t = label * pred_prob + (1 - label) * (1 - pred_prob)
        modulating_factor = (1.0 - p_t) ** gamma
        loss *= modulating_factor
        if alpha > 0:
            alpha_factor = label * alpha + (1 - label) * (1 - alpha)
            loss *= alpha_factor
        return loss.mean(1).sum()


class DFLoss(nn.Module):
    def __init__(self, reg_max=16) -> None:
        super().__init__()
        self.reg_max = reg_max

    def __call__(self, pred_dist, target):
        """
        Return sum of left and right DFL losses.

        Distribution Focal Loss (DFL) proposed in Generalized Focal Loss
        https://ieeexplore.ieee.org/document/9792391
        """
        target = target.clamp_(0, self.reg_max - 1 - 0.01)
        tl = target.long()  # target left
        tr = tl + 1  # target right
        wl = tr - target  # weight left
        wr = 1 - wl  # weight right
        return (
            F.cross_entropy(pred_dist, tl.view(-1), reduction="none").view(tl.shape) * wl
            + F.cross_entropy(pred_dist, tr.view(-1), reduction="none").view(tl.shape) * wr
        ).mean(-1, keepdim=True)


class BboxLoss(nn.Module):
    """Criterion class for computing training losses during training."""

    def __init__(self, reg_max=16):
        """Initialize the BboxLoss module with regularization maximum and DFL settings."""
        super().__init__()
        self.dfl_loss = DFLoss(reg_max) if reg_max > 1 else None

    def forward(self, pred_dist, pred_bboxes, anchor_points, target_bboxes, target_scores, target_scores_sum, fg_mask):
        """IoU loss."""
        weight = target_scores.sum(-1)[fg_mask].unsqueeze(-1)
        iou = bbox_iou(pred_bboxes[fg_mask], target_bboxes[fg_mask], xywh=False, CIoU=True)
        loss_iou = ((1.0 - iou) * weight).sum() / target_scores_sum

        # DFL loss
        if self.dfl_loss:
            target_ltrb = bbox2dist(anchor_points, target_bboxes, self.dfl_loss.reg_max - 1)
            loss_dfl = self.dfl_loss(pred_dist[fg_mask].view(-1, self.dfl_loss.reg_max), target_ltrb[fg_mask]) * weight
            loss_dfl = loss_dfl.sum() / target_scores_sum
        else:
            loss_dfl = torch.tensor(0.0).to(pred_dist.device)

        return loss_iou, loss_dfl


class RotatedBboxLoss(BboxLoss):
    """Criterion class for computing training losses during training."""

    def __init__(self, reg_max):
        """Initialize the BboxLoss module with regularization maximum and DFL settings."""
        super().__init__(reg_max)

    def forward(self, pred_dist, pred_bboxes, anchor_points, target_bboxes, target_scores, target_scores_sum, fg_mask):
        """IoU loss."""
        weight = target_scores.sum(-1)[fg_mask].unsqueeze(-1)
        iou = probiou(pred_bboxes[fg_mask], target_bboxes[fg_mask])
        loss_iou = ((1.0 - iou) * weight).sum() / target_scores_sum

        # DFL loss
        if self.dfl_loss:
            target_ltrb = bbox2dist(anchor_points, xywh2xyxy(target_bboxes[..., :4]), self.dfl_loss.reg_max - 1)
            loss_dfl = self.dfl_loss(pred_dist[fg_mask].view(-1, self.dfl_loss.reg_max), target_ltrb[fg_mask]) * weight
            loss_dfl = loss_dfl.sum() / target_scores_sum
        else:
            loss_dfl = torch.tensor(0.0).to(pred_dist.device)

        return loss_iou, loss_dfl


class KeypointLoss(nn.Module):
    """Criterion class for computing training losses."""

    def __init__(self, sigmas) -> None:
        """Initialize the KeypointLoss class."""
        super().__init__()
        self.sigmas = sigmas

    def forward(self, pred_kpts, gt_kpts, kpt_mask, area):
        """Calculates keypoint loss factor and Euclidean distance loss for predicted and actual keypoints."""
        d = (pred_kpts[..., 0] - gt_kpts[..., 0]).pow(2) + (pred_kpts[..., 1] - gt_kpts[..., 1]).pow(2)
        kpt_loss_factor = kpt_mask.shape[1] / (torch.sum(kpt_mask != 0, dim=1) + 1e-9)
        # e = d / (2 * (area * self.sigmas) ** 2 + 1e-9)  # from formula
        e = d / ((2 * self.sigmas).pow(2) * (area + 1e-9) * 2)  # from cocoeval
        return (kpt_loss_factor.view(-1, 1) * ((1 - torch.exp(-e)) * kpt_mask)).mean()


class v8DetectionLoss:
    """Criterion class for computing training losses."""

    def __init__(self, model, tal_topk=10):  # model must be de-paralleled
        """Initializes v8DetectionLoss with the model, defining model-related properties and BCE loss function."""
        device = next(model.parameters()).device  # get model device
        h = model.args  # hyperparameters

        m = model.model[-1]  # Detect() module
        self.bce = nn.BCEWithLogitsLoss(reduction="none")
        self.hyp = h
        self.stride = m.stride  # model strides
        self.nc = m.nc  # number of classes
        self.no = m.nc + m.reg_max * 4
        self.reg_max = m.reg_max
        self.device = device

        self.use_dfl = m.reg_max > 1

<<<<<<< HEAD
        self.assigner = TaskAlignedAssigner(topk=10, num_classes=self.nc, alpha=0.5, beta=6.0)
        self.bbox_loss = BboxLoss(m.reg_max).to(device)
=======
        self.assigner = TaskAlignedAssigner(topk=tal_topk, num_classes=self.nc, alpha=0.5, beta=6.0)
        self.bbox_loss = BboxLoss(m.reg_max - 1, use_dfl=self.use_dfl).to(device)
>>>>>>> ffb46fd7
        self.proj = torch.arange(m.reg_max, dtype=torch.float, device=device)

    def preprocess(self, targets, batch_size, scale_tensor):
        """Preprocesses the target counts and matches with the input batch size to output a tensor."""
        nl, ne = targets.shape
        if nl == 0:
            out = torch.zeros(batch_size, 0, ne - 1, device=self.device)
        else:
            i = targets[:, 0]  # image index
            _, counts = i.unique(return_counts=True)
            counts = counts.to(dtype=torch.int32)
            out = torch.zeros(batch_size, counts.max(), ne - 1, device=self.device)
            for j in range(batch_size):
                matches = i == j
                n = matches.sum()
                if n:
                    out[j, :n] = targets[matches, 1:]
            out[..., 1:5] = xywh2xyxy(out[..., 1:5].mul_(scale_tensor))
        return out

    def bbox_decode(self, anchor_points, pred_dist):
        """Decode predicted object bounding box coordinates from anchor points and distribution."""
        if self.use_dfl:
            b, a, c = pred_dist.shape  # batch, anchors, channels
            pred_dist = pred_dist.view(b, a, 4, c // 4).softmax(3).matmul(self.proj.type(pred_dist.dtype))
            # pred_dist = pred_dist.view(b, a, c // 4, 4).transpose(2,3).softmax(3).matmul(self.proj.type(pred_dist.dtype))
            # pred_dist = (pred_dist.view(b, a, c // 4, 4).softmax(2) * self.proj.type(pred_dist.dtype).view(1, 1, -1, 1)).sum(2)
        return dist2bbox(pred_dist, anchor_points, xywh=False)

    def __call__(self, preds, batch):
        """Calculate the sum of the loss for box, cls and dfl multiplied by batch size."""
        loss = torch.zeros(3, device=self.device)  # box, cls, dfl
        feats = preds[1] if isinstance(preds, tuple) else preds
        pred_distri, pred_scores = torch.cat([xi.view(feats[0].shape[0], self.no, -1) for xi in feats], 2).split(
            (self.reg_max * 4, self.nc), 1
        )

        pred_scores = pred_scores.permute(0, 2, 1).contiguous()
        pred_distri = pred_distri.permute(0, 2, 1).contiguous()

        dtype = pred_scores.dtype
        batch_size = pred_scores.shape[0]
        imgsz = torch.tensor(feats[0].shape[2:], device=self.device, dtype=dtype) * self.stride[0]  # image size (h,w)
        anchor_points, stride_tensor = make_anchors(feats, self.stride, 0.5)

        # Targets
        targets = torch.cat((batch["batch_idx"].view(-1, 1), batch["cls"].view(-1, 1), batch["bboxes"]), 1)
        targets = self.preprocess(targets.to(self.device), batch_size, scale_tensor=imgsz[[1, 0, 1, 0]])
        gt_labels, gt_bboxes = targets.split((1, 4), 2)  # cls, xyxy
        mask_gt = gt_bboxes.sum(2, keepdim=True).gt_(0)

        # Pboxes
        pred_bboxes = self.bbox_decode(anchor_points, pred_distri)  # xyxy, (b, h*w, 4)

        _, target_bboxes, target_scores, fg_mask, _ = self.assigner(
            pred_scores.detach().sigmoid(),
            (pred_bboxes.detach() * stride_tensor).type(gt_bboxes.dtype),
            anchor_points * stride_tensor,
            gt_labels,
            gt_bboxes,
            mask_gt,
        )

        target_scores_sum = max(target_scores.sum(), 1)

        # Cls loss
        # loss[1] = self.varifocal_loss(pred_scores, target_scores, target_labels) / target_scores_sum  # VFL way
        loss[1] = self.bce(pred_scores, target_scores.to(dtype)).sum() / target_scores_sum  # BCE

        # Bbox loss
        if fg_mask.sum():
            target_bboxes /= stride_tensor
            loss[0], loss[2] = self.bbox_loss(
                pred_distri, pred_bboxes, anchor_points, target_bboxes, target_scores, target_scores_sum, fg_mask
            )

        loss[0] *= self.hyp.box  # box gain
        loss[1] *= self.hyp.cls  # cls gain
        loss[2] *= self.hyp.dfl  # dfl gain

        return loss.sum() * batch_size, loss.detach()  # loss(box, cls, dfl)


class v8SegmentationLoss(v8DetectionLoss):
    """Criterion class for computing training losses."""

    def __init__(self, model):  # model must be de-paralleled
        """Initializes the v8SegmentationLoss class, taking a de-paralleled model as argument."""
        super().__init__(model)
        self.overlap = model.args.overlap_mask

    def __call__(self, preds, batch):
        """Calculate and return the loss for the YOLO model."""
        loss = torch.zeros(4, device=self.device)  # box, cls, dfl
        feats, pred_masks, proto = preds if len(preds) == 3 else preds[1]
        batch_size, _, mask_h, mask_w = proto.shape  # batch size, number of masks, mask height, mask width
        pred_distri, pred_scores = torch.cat([xi.view(feats[0].shape[0], self.no, -1) for xi in feats], 2).split(
            (self.reg_max * 4, self.nc), 1
        )

        # B, grids, ..
        pred_scores = pred_scores.permute(0, 2, 1).contiguous()
        pred_distri = pred_distri.permute(0, 2, 1).contiguous()
        pred_masks = pred_masks.permute(0, 2, 1).contiguous()

        dtype = pred_scores.dtype
        imgsz = torch.tensor(feats[0].shape[2:], device=self.device, dtype=dtype) * self.stride[0]  # image size (h,w)
        anchor_points, stride_tensor = make_anchors(feats, self.stride, 0.5)

        # Targets
        try:
            batch_idx = batch["batch_idx"].view(-1, 1)
            targets = torch.cat((batch_idx, batch["cls"].view(-1, 1), batch["bboxes"]), 1)
            targets = self.preprocess(targets.to(self.device), batch_size, scale_tensor=imgsz[[1, 0, 1, 0]])
            gt_labels, gt_bboxes = targets.split((1, 4), 2)  # cls, xyxy
            mask_gt = gt_bboxes.sum(2, keepdim=True).gt_(0)
        except RuntimeError as e:
            raise TypeError(
                "ERROR ❌ segment dataset incorrectly formatted or not a segment dataset.\n"
                "This error can occur when incorrectly training a 'segment' model on a 'detect' dataset, "
                "i.e. 'yolo train model=yolov8n-seg.pt data=coco8.yaml'.\nVerify your dataset is a "
                "correctly formatted 'segment' dataset using 'data=coco8-seg.yaml' "
                "as an example.\nSee https://docs.ultralytics.com/datasets/segment/ for help."
            ) from e

        # Pboxes
        pred_bboxes = self.bbox_decode(anchor_points, pred_distri)  # xyxy, (b, h*w, 4)

        _, target_bboxes, target_scores, fg_mask, target_gt_idx = self.assigner(
            pred_scores.detach().sigmoid(),
            (pred_bboxes.detach() * stride_tensor).type(gt_bboxes.dtype),
            anchor_points * stride_tensor,
            gt_labels,
            gt_bboxes,
            mask_gt,
        )

        target_scores_sum = max(target_scores.sum(), 1)

        # Cls loss
        # loss[1] = self.varifocal_loss(pred_scores, target_scores, target_labels) / target_scores_sum  # VFL way
        loss[2] = self.bce(pred_scores, target_scores.to(dtype)).sum() / target_scores_sum  # BCE

        if fg_mask.sum():
            # Bbox loss
            loss[0], loss[3] = self.bbox_loss(
                pred_distri,
                pred_bboxes,
                anchor_points,
                target_bboxes / stride_tensor,
                target_scores,
                target_scores_sum,
                fg_mask,
            )
            # Masks loss
            masks = batch["masks"].to(self.device).float()
            if tuple(masks.shape[-2:]) != (mask_h, mask_w):  # downsample
                masks = F.interpolate(masks[None], (mask_h, mask_w), mode="nearest")[0]

            loss[1] = self.calculate_segmentation_loss(
                fg_mask, masks, target_gt_idx, target_bboxes, batch_idx, proto, pred_masks, imgsz, self.overlap
            )

        # WARNING: lines below prevent Multi-GPU DDP 'unused gradient' PyTorch errors, do not remove
        else:
            loss[1] += (proto * 0).sum() + (pred_masks * 0).sum()  # inf sums may lead to nan loss

        loss[0] *= self.hyp.box  # box gain
        loss[1] *= self.hyp.box  # seg gain
        loss[2] *= self.hyp.cls  # cls gain
        loss[3] *= self.hyp.dfl  # dfl gain

        return loss.sum() * batch_size, loss.detach()  # loss(box, cls, dfl)

    @staticmethod
    def single_mask_loss(
        gt_mask: torch.Tensor, pred: torch.Tensor, proto: torch.Tensor, xyxy: torch.Tensor, area: torch.Tensor
    ) -> torch.Tensor:
        """
        Compute the instance segmentation loss for a single image.

        Args:
            gt_mask (torch.Tensor): Ground truth mask of shape (n, H, W), where n is the number of objects.
            pred (torch.Tensor): Predicted mask coefficients of shape (n, 32).
            proto (torch.Tensor): Prototype masks of shape (32, H, W).
            xyxy (torch.Tensor): Ground truth bounding boxes in xyxy format, normalized to [0, 1], of shape (n, 4).
            area (torch.Tensor): Area of each ground truth bounding box of shape (n,).

        Returns:
            (torch.Tensor): The calculated mask loss for a single image.

        Notes:
            The function uses the equation pred_mask = torch.einsum('in,nhw->ihw', pred, proto) to produce the
            predicted masks from the prototype masks and predicted mask coefficients.
        """
        pred_mask = torch.einsum("in,nhw->ihw", pred, proto)  # (n, 32) @ (32, 80, 80) -> (n, 80, 80)
        loss = F.binary_cross_entropy_with_logits(pred_mask, gt_mask, reduction="none")
        return (crop_mask(loss, xyxy).mean(dim=(1, 2)) / area).sum()

    def calculate_segmentation_loss(
        self,
        fg_mask: torch.Tensor,
        masks: torch.Tensor,
        target_gt_idx: torch.Tensor,
        target_bboxes: torch.Tensor,
        batch_idx: torch.Tensor,
        proto: torch.Tensor,
        pred_masks: torch.Tensor,
        imgsz: torch.Tensor,
        overlap: bool,
    ) -> torch.Tensor:
        """
        Calculate the loss for instance segmentation.

        Args:
            fg_mask (torch.Tensor): A binary tensor of shape (BS, N_anchors) indicating which anchors are positive.
            masks (torch.Tensor): Ground truth masks of shape (BS, H, W) if `overlap` is False, otherwise (BS, ?, H, W).
            target_gt_idx (torch.Tensor): Indexes of ground truth objects for each anchor of shape (BS, N_anchors).
            target_bboxes (torch.Tensor): Ground truth bounding boxes for each anchor of shape (BS, N_anchors, 4).
            batch_idx (torch.Tensor): Batch indices of shape (N_labels_in_batch, 1).
            proto (torch.Tensor): Prototype masks of shape (BS, 32, H, W).
            pred_masks (torch.Tensor): Predicted masks for each anchor of shape (BS, N_anchors, 32).
            imgsz (torch.Tensor): Size of the input image as a tensor of shape (2), i.e., (H, W).
            overlap (bool): Whether the masks in `masks` tensor overlap.

        Returns:
            (torch.Tensor): The calculated loss for instance segmentation.

        Notes:
            The batch loss can be computed for improved speed at higher memory usage.
            For example, pred_mask can be computed as follows:
                pred_mask = torch.einsum('in,nhw->ihw', pred, proto)  # (i, 32) @ (32, 160, 160) -> (i, 160, 160)
        """
        _, _, mask_h, mask_w = proto.shape
        loss = 0

        # Normalize to 0-1
        target_bboxes_normalized = target_bboxes / imgsz[[1, 0, 1, 0]]

        # Areas of target bboxes
        marea = xyxy2xywh(target_bboxes_normalized)[..., 2:].prod(2)

        # Normalize to mask size
        mxyxy = target_bboxes_normalized * torch.tensor([mask_w, mask_h, mask_w, mask_h], device=proto.device)

        for i, single_i in enumerate(zip(fg_mask, target_gt_idx, pred_masks, proto, mxyxy, marea, masks)):
            fg_mask_i, target_gt_idx_i, pred_masks_i, proto_i, mxyxy_i, marea_i, masks_i = single_i
            if fg_mask_i.any():
                mask_idx = target_gt_idx_i[fg_mask_i]
                if overlap:
                    gt_mask = masks_i == (mask_idx + 1).view(-1, 1, 1)
                    gt_mask = gt_mask.float()
                else:
                    gt_mask = masks[batch_idx.view(-1) == i][mask_idx]

                loss += self.single_mask_loss(
                    gt_mask, pred_masks_i[fg_mask_i], proto_i, mxyxy_i[fg_mask_i], marea_i[fg_mask_i]
                )

            # WARNING: lines below prevents Multi-GPU DDP 'unused gradient' PyTorch errors, do not remove
            else:
                loss += (proto * 0).sum() + (pred_masks * 0).sum()  # inf sums may lead to nan loss

        return loss / fg_mask.sum()


class v8PoseLoss(v8DetectionLoss):
    """Criterion class for computing training losses."""

    def __init__(self, model):  # model must be de-paralleled
        """Initializes v8PoseLoss with model, sets keypoint variables and declares a keypoint loss instance."""
        super().__init__(model)
        self.kpt_shape = model.model[-1].kpt_shape
        self.bce_pose = nn.BCEWithLogitsLoss()
        is_pose = self.kpt_shape == [17, 3]
        nkpt = self.kpt_shape[0]  # number of keypoints
        sigmas = torch.from_numpy(OKS_SIGMA).to(self.device) if is_pose else torch.ones(nkpt, device=self.device) / nkpt
        self.keypoint_loss = KeypointLoss(sigmas=sigmas)

    def __call__(self, preds, batch):
        """Calculate the total loss and detach it."""
        loss = torch.zeros(5, device=self.device)  # box, cls, dfl, kpt_location, kpt_visibility
        feats, pred_kpts = preds if isinstance(preds[0], list) else preds[1]
        pred_distri, pred_scores = torch.cat([xi.view(feats[0].shape[0], self.no, -1) for xi in feats], 2).split(
            (self.reg_max * 4, self.nc), 1
        )

        # B, grids, ..
        pred_scores = pred_scores.permute(0, 2, 1).contiguous()
        pred_distri = pred_distri.permute(0, 2, 1).contiguous()
        pred_kpts = pred_kpts.permute(0, 2, 1).contiguous()

        dtype = pred_scores.dtype
        imgsz = torch.tensor(feats[0].shape[2:], device=self.device, dtype=dtype) * self.stride[0]  # image size (h,w)
        anchor_points, stride_tensor = make_anchors(feats, self.stride, 0.5)

        # Targets
        batch_size = pred_scores.shape[0]
        batch_idx = batch["batch_idx"].view(-1, 1)
        targets = torch.cat((batch_idx, batch["cls"].view(-1, 1), batch["bboxes"]), 1)
        targets = self.preprocess(targets.to(self.device), batch_size, scale_tensor=imgsz[[1, 0, 1, 0]])
        gt_labels, gt_bboxes = targets.split((1, 4), 2)  # cls, xyxy
        mask_gt = gt_bboxes.sum(2, keepdim=True).gt_(0)

        # Pboxes
        pred_bboxes = self.bbox_decode(anchor_points, pred_distri)  # xyxy, (b, h*w, 4)
        pred_kpts = self.kpts_decode(anchor_points, pred_kpts.view(batch_size, -1, *self.kpt_shape))  # (b, h*w, 17, 3)

        _, target_bboxes, target_scores, fg_mask, target_gt_idx = self.assigner(
            pred_scores.detach().sigmoid(),
            (pred_bboxes.detach() * stride_tensor).type(gt_bboxes.dtype),
            anchor_points * stride_tensor,
            gt_labels,
            gt_bboxes,
            mask_gt,
        )

        target_scores_sum = max(target_scores.sum(), 1)

        # Cls loss
        # loss[1] = self.varifocal_loss(pred_scores, target_scores, target_labels) / target_scores_sum  # VFL way
        loss[3] = self.bce(pred_scores, target_scores.to(dtype)).sum() / target_scores_sum  # BCE

        # Bbox loss
        if fg_mask.sum():
            target_bboxes /= stride_tensor
            loss[0], loss[4] = self.bbox_loss(
                pred_distri, pred_bboxes, anchor_points, target_bboxes, target_scores, target_scores_sum, fg_mask
            )
            keypoints = batch["keypoints"].to(self.device).float().clone()
            keypoints[..., 0] *= imgsz[1]
            keypoints[..., 1] *= imgsz[0]

            loss[1], loss[2] = self.calculate_keypoints_loss(
                fg_mask, target_gt_idx, keypoints, batch_idx, stride_tensor, target_bboxes, pred_kpts
            )

        loss[0] *= self.hyp.box  # box gain
        loss[1] *= self.hyp.pose  # pose gain
        loss[2] *= self.hyp.kobj  # kobj gain
        loss[3] *= self.hyp.cls  # cls gain
        loss[4] *= self.hyp.dfl  # dfl gain

        return loss.sum() * batch_size, loss.detach()  # loss(box, cls, dfl)

    @staticmethod
    def kpts_decode(anchor_points, pred_kpts):
        """Decodes predicted keypoints to image coordinates."""
        y = pred_kpts.clone()
        y[..., :2] *= 2.0
        y[..., 0] += anchor_points[:, [0]] - 0.5
        y[..., 1] += anchor_points[:, [1]] - 0.5
        return y

    def calculate_keypoints_loss(
        self, masks, target_gt_idx, keypoints, batch_idx, stride_tensor, target_bboxes, pred_kpts
    ):
        """
        Calculate the keypoints loss for the model.

        This function calculates the keypoints loss and keypoints object loss for a given batch. The keypoints loss is
        based on the difference between the predicted keypoints and ground truth keypoints. The keypoints object loss is
        a binary classification loss that classifies whether a keypoint is present or not.

        Args:
            masks (torch.Tensor): Binary mask tensor indicating object presence, shape (BS, N_anchors).
            target_gt_idx (torch.Tensor): Index tensor mapping anchors to ground truth objects, shape (BS, N_anchors).
            keypoints (torch.Tensor): Ground truth keypoints, shape (N_kpts_in_batch, N_kpts_per_object, kpts_dim).
            batch_idx (torch.Tensor): Batch index tensor for keypoints, shape (N_kpts_in_batch, 1).
            stride_tensor (torch.Tensor): Stride tensor for anchors, shape (N_anchors, 1).
            target_bboxes (torch.Tensor): Ground truth boxes in (x1, y1, x2, y2) format, shape (BS, N_anchors, 4).
            pred_kpts (torch.Tensor): Predicted keypoints, shape (BS, N_anchors, N_kpts_per_object, kpts_dim).

        Returns:
            (tuple): Returns a tuple containing:
                - kpts_loss (torch.Tensor): The keypoints loss.
                - kpts_obj_loss (torch.Tensor): The keypoints object loss.
        """
        batch_idx = batch_idx.flatten()
        batch_size = len(masks)

        # Find the maximum number of keypoints in a single image
        max_kpts = torch.unique(batch_idx, return_counts=True)[1].max()

        # Create a tensor to hold batched keypoints
        batched_keypoints = torch.zeros(
            (batch_size, max_kpts, keypoints.shape[1], keypoints.shape[2]), device=keypoints.device
        )

        # TODO: any idea how to vectorize this?
        # Fill batched_keypoints with keypoints based on batch_idx
        for i in range(batch_size):
            keypoints_i = keypoints[batch_idx == i]
            batched_keypoints[i, : keypoints_i.shape[0]] = keypoints_i

        # Expand dimensions of target_gt_idx to match the shape of batched_keypoints
        target_gt_idx_expanded = target_gt_idx.unsqueeze(-1).unsqueeze(-1)

        # Use target_gt_idx_expanded to select keypoints from batched_keypoints
        selected_keypoints = batched_keypoints.gather(
            1, target_gt_idx_expanded.expand(-1, -1, keypoints.shape[1], keypoints.shape[2])
        )

        # Divide coordinates by stride
        selected_keypoints /= stride_tensor.view(1, -1, 1, 1)

        kpts_loss = 0
        kpts_obj_loss = 0

        if masks.any():
            gt_kpt = selected_keypoints[masks]
            area = xyxy2xywh(target_bboxes[masks])[:, 2:].prod(1, keepdim=True)
            pred_kpt = pred_kpts[masks]
            kpt_mask = gt_kpt[..., 2] != 0 if gt_kpt.shape[-1] == 3 else torch.full_like(gt_kpt[..., 0], True)
            kpts_loss = self.keypoint_loss(pred_kpt, gt_kpt, kpt_mask, area)  # pose loss

            if pred_kpt.shape[-1] == 3:
                kpts_obj_loss = self.bce_pose(pred_kpt[..., 2], kpt_mask.float())  # keypoint obj loss

        return kpts_loss, kpts_obj_loss


class v8ClassificationLoss:
    """Criterion class for computing training losses."""

    def __call__(self, preds, batch):
        """Compute the classification loss between predictions and true labels."""
        loss = F.cross_entropy(preds, batch["cls"], reduction="mean")
        loss_items = loss.detach()
        return loss, loss_items


class v8OBBLoss(v8DetectionLoss):
    def __init__(self, model):
        """
        Initializes v8OBBLoss with model, assigner, and rotated bbox loss.

        Note model must be de-paralleled.
        """
        super().__init__(model)
        self.assigner = RotatedTaskAlignedAssigner(topk=10, num_classes=self.nc, alpha=0.5, beta=6.0)
        self.bbox_loss = RotatedBboxLoss(self.reg_max).to(self.device)

    def preprocess(self, targets, batch_size, scale_tensor):
        """Preprocesses the target counts and matches with the input batch size to output a tensor."""
        if targets.shape[0] == 0:
            out = torch.zeros(batch_size, 0, 6, device=self.device)
        else:
            i = targets[:, 0]  # image index
            _, counts = i.unique(return_counts=True)
            counts = counts.to(dtype=torch.int32)
            out = torch.zeros(batch_size, counts.max(), 6, device=self.device)
            for j in range(batch_size):
                matches = i == j
                n = matches.sum()
                if n:
                    bboxes = targets[matches, 2:]
                    bboxes[..., :4].mul_(scale_tensor)
                    out[j, :n] = torch.cat([targets[matches, 1:2], bboxes], dim=-1)
        return out

    def __call__(self, preds, batch):
        """Calculate and return the loss for the YOLO model."""
        loss = torch.zeros(3, device=self.device)  # box, cls, dfl
        feats, pred_angle = preds if isinstance(preds[0], list) else preds[1]
        batch_size = pred_angle.shape[0]  # batch size, number of masks, mask height, mask width
        pred_distri, pred_scores = torch.cat([xi.view(feats[0].shape[0], self.no, -1) for xi in feats], 2).split(
            (self.reg_max * 4, self.nc), 1
        )

        # b, grids, ..
        pred_scores = pred_scores.permute(0, 2, 1).contiguous()
        pred_distri = pred_distri.permute(0, 2, 1).contiguous()
        pred_angle = pred_angle.permute(0, 2, 1).contiguous()

        dtype = pred_scores.dtype
        imgsz = torch.tensor(feats[0].shape[2:], device=self.device, dtype=dtype) * self.stride[0]  # image size (h,w)
        anchor_points, stride_tensor = make_anchors(feats, self.stride, 0.5)

        # targets
        try:
            batch_idx = batch["batch_idx"].view(-1, 1)
            targets = torch.cat((batch_idx, batch["cls"].view(-1, 1), batch["bboxes"].view(-1, 5)), 1)
            rw, rh = targets[:, 4] * imgsz[0].item(), targets[:, 5] * imgsz[1].item()
            targets = targets[(rw >= 2) & (rh >= 2)]  # filter rboxes of tiny size to stabilize training
            targets = self.preprocess(targets.to(self.device), batch_size, scale_tensor=imgsz[[1, 0, 1, 0]])
            gt_labels, gt_bboxes = targets.split((1, 5), 2)  # cls, xywhr
            mask_gt = gt_bboxes.sum(2, keepdim=True).gt_(0)
        except RuntimeError as e:
            raise TypeError(
                "ERROR ❌ OBB dataset incorrectly formatted or not a OBB dataset.\n"
                "This error can occur when incorrectly training a 'OBB' model on a 'detect' dataset, "
                "i.e. 'yolo train model=yolov8n-obb.pt data=dota8.yaml'.\nVerify your dataset is a "
                "correctly formatted 'OBB' dataset using 'data=dota8.yaml' "
                "as an example.\nSee https://docs.ultralytics.com/datasets/obb/ for help."
            ) from e

        # Pboxes
        pred_bboxes = self.bbox_decode(anchor_points, pred_distri, pred_angle)  # xyxy, (b, h*w, 4)

        bboxes_for_assigner = pred_bboxes.clone().detach()
        # Only the first four elements need to be scaled
        bboxes_for_assigner[..., :4] *= stride_tensor
        _, target_bboxes, target_scores, fg_mask, _ = self.assigner(
            pred_scores.detach().sigmoid(),
            bboxes_for_assigner.type(gt_bboxes.dtype),
            anchor_points * stride_tensor,
            gt_labels,
            gt_bboxes,
            mask_gt,
        )

        target_scores_sum = max(target_scores.sum(), 1)

        # Cls loss
        # loss[1] = self.varifocal_loss(pred_scores, target_scores, target_labels) / target_scores_sum  # VFL way
        loss[1] = self.bce(pred_scores, target_scores.to(dtype)).sum() / target_scores_sum  # BCE

        # Bbox loss
        if fg_mask.sum():
            target_bboxes[..., :4] /= stride_tensor
            loss[0], loss[2] = self.bbox_loss(
                pred_distri, pred_bboxes, anchor_points, target_bboxes, target_scores, target_scores_sum, fg_mask
            )
        else:
            loss[0] += (pred_angle * 0).sum()

        loss[0] *= self.hyp.box  # box gain
        loss[1] *= self.hyp.cls  # cls gain
        loss[2] *= self.hyp.dfl  # dfl gain

        return loss.sum() * batch_size, loss.detach()  # loss(box, cls, dfl)

    def bbox_decode(self, anchor_points, pred_dist, pred_angle):
        """
        Decode predicted object bounding box coordinates from anchor points and distribution.

        Args:
            anchor_points (torch.Tensor): Anchor points, (h*w, 2).
            pred_dist (torch.Tensor): Predicted rotated distance, (bs, h*w, 4).
            pred_angle (torch.Tensor): Predicted angle, (bs, h*w, 1).

        Returns:
            (torch.Tensor): Predicted rotated bounding boxes with angles, (bs, h*w, 5).
        """
        if self.use_dfl:
            b, a, c = pred_dist.shape  # batch, anchors, channels
            pred_dist = pred_dist.view(b, a, 4, c // 4).softmax(3).matmul(self.proj.type(pred_dist.dtype))
        return torch.cat((dist2rbox(pred_dist, pred_angle, anchor_points), pred_angle), dim=-1)


<<<<<<< HEAD
class v8HumanLoss(v8DetectionLoss):
    """Criterion class for computing training losses."""

    def __init__(self, model):
        super().__init__(model)
        self.dfl_loss = DFLoss(self.reg_max)

    def __call__(self, preds, batch):
        """Calculate the sum of the loss for box, cls and dfl multiplied by batch size."""
        loss = torch.zeros(8, device=self.device)
        feats, attributes = preds if isinstance(preds[0], list) else preds[1]
        pred_distri, pred_scores = torch.cat([xi.view(feats[0].shape[0], self.no, -1) for xi in feats], 2).split(
            (self.reg_max * 4, self.nc), 1
        )

        pred_scores = pred_scores.permute(0, 2, 1).contiguous()
        pred_distri = pred_distri.permute(0, 2, 1).contiguous()
        pred_attributes = {k: v.permute(0, 2, 1).contiguous() for k, v in attributes.items()}

        dtype = pred_scores.dtype
        batch_size = pred_scores.shape[0]
        imgsz = torch.tensor(feats[0].shape[2:], device=self.device, dtype=dtype) * self.stride[0]  # image size (h,w)
        anchor_points, stride_tensor = make_anchors(feats, self.stride, 0.5)

        # Targets
        targets = torch.cat(
            (batch["batch_idx"].view(-1, 1), batch["cls"].view(-1, 1), batch["bboxes"], batch["attributes"]), 1
        )
        targets = self.preprocess(targets.to(self.device), batch_size, scale_tensor=imgsz[[1, 0, 1, 0]])
        gt_labels, gt_bboxes, gt_attributes = targets.split((1, 4, 5), 2)  # cls, xyxy, attributes
        mask_gt = gt_bboxes.sum(2, keepdim=True).gt_(0)

        # Pboxes
        pred_bboxes = self.bbox_decode(anchor_points, pred_distri)  # xyxy, (b, h*w, 4)

        _, target_bboxes, target_scores, fg_mask, target_gt_idx = self.assigner(
            pred_scores.detach().sigmoid(),
            (pred_bboxes.detach() * stride_tensor).type(gt_bboxes.dtype),
            anchor_points * stride_tensor,
            gt_labels,
            gt_bboxes,
            mask_gt,
        )

        target_scores_sum = max(target_scores.sum(), 1)

        # Cls loss
        # loss[1] = self.varifocal_loss(pred_scores, target_scores, target_labels) / target_scores_sum  # VFL way
        loss[1] = self.bce(pred_scores, target_scores.to(dtype)).sum() / target_scores_sum  # BCE

        # Bbox loss
        if fg_mask.sum():
            target_bboxes /= stride_tensor
            loss[0], loss[2] = self.bbox_loss(
                pred_distri, pred_bboxes, anchor_points, target_bboxes, target_scores, target_scores_sum, fg_mask
            )

            # attributes losses
            target_gt_idx = target_gt_idx.unsqueeze(-1)
            gt_attributes = gt_attributes.gather(1, target_gt_idx.expand(-1, -1, gt_attributes.shape[-1]))[fg_mask]

            # one-hot

            loss[3] = self.dfl_loss(pred_attributes["weight"][fg_mask], (gt_attributes[:, 0] / 12.5)) * self.hyp.dfl
            loss[4] = self.dfl_loss(pred_attributes["height"][fg_mask], gt_attributes[:, 1] / 16) * self.hyp.dfl
            loss[5] = F.cross_entropy(pred_attributes["gender"][fg_mask], gt_attributes[:, 2].long()) * self.hyp.cls
            loss[6] = self.dfl_loss(pred_attributes["age"][fg_mask], gt_attributes[:, 3] / 6.25) * self.hyp.dfl
            loss[7] = F.cross_entropy(pred_attributes["ethnicity"][fg_mask], gt_attributes[:, 4].long()) * self.hyp.cls

        loss[0] *= self.hyp.box  # box gain
        loss[1] *= self.hyp.cls  # cls gain
        loss[2] *= self.hyp.dfl  # dfl gain

        return loss.sum() * batch_size, loss.detach()  # loss(box, cls, dfl)
=======
class E2EDetectLoss:
    """Criterion class for computing training losses."""

    def __init__(self, model):
        """Initialize E2EDetectLoss with one-to-many and one-to-one detection losses using the provided model."""
        self.one2many = v8DetectionLoss(model, tal_topk=10)
        self.one2one = v8DetectionLoss(model, tal_topk=1)

    def __call__(self, preds, batch):
        """Calculate the sum of the loss for box, cls and dfl multiplied by batch size."""
        preds = preds[1] if isinstance(preds, tuple) else preds
        one2many = preds["one2many"]
        loss_one2many = self.one2many(one2many, batch)
        one2one = preds["one2one"]
        loss_one2one = self.one2one(one2one, batch)
        return loss_one2many[0] + loss_one2one[0], loss_one2many[1] + loss_one2one[1]
>>>>>>> ffb46fd7
<|MERGE_RESOLUTION|>--- conflicted
+++ resolved
@@ -166,16 +166,9 @@
         self.no = m.nc + m.reg_max * 4
         self.reg_max = m.reg_max
         self.device = device
-
         self.use_dfl = m.reg_max > 1
-
-<<<<<<< HEAD
-        self.assigner = TaskAlignedAssigner(topk=10, num_classes=self.nc, alpha=0.5, beta=6.0)
-        self.bbox_loss = BboxLoss(m.reg_max).to(device)
-=======
         self.assigner = TaskAlignedAssigner(topk=tal_topk, num_classes=self.nc, alpha=0.5, beta=6.0)
         self.bbox_loss = BboxLoss(m.reg_max - 1, use_dfl=self.use_dfl).to(device)
->>>>>>> ffb46fd7
         self.proj = torch.arange(m.reg_max, dtype=torch.float, device=device)
 
     def preprocess(self, targets, batch_size, scale_tensor):
@@ -727,7 +720,6 @@
         return torch.cat((dist2rbox(pred_dist, pred_angle, anchor_points), pred_angle), dim=-1)
 
 
-<<<<<<< HEAD
 class v8HumanLoss(v8DetectionLoss):
     """Criterion class for computing training losses."""
 
@@ -802,7 +794,8 @@
         loss[2] *= self.hyp.dfl  # dfl gain
 
         return loss.sum() * batch_size, loss.detach()  # loss(box, cls, dfl)
-=======
+
+
 class E2EDetectLoss:
     """Criterion class for computing training losses."""
 
@@ -819,4 +812,3 @@
         one2one = preds["one2one"]
         loss_one2one = self.one2one(one2one, batch)
         return loss_one2many[0] + loss_one2one[0], loss_one2many[1] + loss_one2one[1]
->>>>>>> ffb46fd7
