--- conflicted
+++ resolved
@@ -220,13 +220,8 @@
 
         segment_resamples = 1000
         if len(segments) > 0:
-<<<<<<< HEAD
             # list[np.array(1000, 2)] * num_samples
             segments = resample_segments(segments, n=segment_resamples)
-=======
-            # List[np.array(1000, 2)] * num_samples
-            segments = resample_segments(segments)
->>>>>>> 465df302
             # (N, 1000, 2)
             segments = np.stack(segments, axis=0)
         else:
