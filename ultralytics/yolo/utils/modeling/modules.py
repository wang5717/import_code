--- conflicted
+++ resolved
@@ -194,8 +194,7 @@
         return self.cv3(torch.cat((self.m(self.cv1(x)), self.cv2(x)), 1))
 
 
-<<<<<<< HEAD
-class C2Base(nn.Module):
+class C2(nn.Module):
     # CSP Bottleneck with 2 convolutions
     def __init__(self, c1, c2, n=1, shortcut=True, g=1, e=0.5):  # ch_in, ch_out, number, shortcut, groups, expansion
         super().__init__()
@@ -209,58 +208,7 @@
         a, b = self.cv1(x).split((self.c, self.c), 1)
         return self.cv2(torch.cat((self.m(a), b), 1))
 
-
-class C2_sum_all(nn.Module):
-    # CSP Bottleneck with 2 convolutions
-    def __init__(self, c1, c2, n=1, shortcut=True, g=1, e=0.5):  # ch_in, ch_out, number, shortcut, groups, expansion
-        super().__init__()
-        n *= 2
-        self.c = int(c2 * e)  # hidden channels
-        self.cv1 = Conv(c1, 2 * self.c, 1, 1)
-        self.cv2 = Conv(2 * self.c, c2, 1)  # optional act=FReLU(c2)
-        self.cvm = nn.ModuleList(Conv(self.c, self.c, 3) for _ in range(n))
-        self.w = nn.Parameter(torch.zeros(n))
-        self.n = n
-
-    def forward(self, x):
-        a, b = self.cv1(x).split((self.c, self.c), 1)
-        c = a.clone()
-        for i in range(self.n):
-            c = self.cvm[i](c) + a * self.w[i].sigmoid()
-        return self.cv2(torch.cat((c, b), 1))
-
-
-class Down(nn.Module):
-    # CSP Bottleneck with 2 convolutions
-    def __init__(self, c1, c2):  # ch_in, ch_out, number, shortcut, groups, expansion
-        super().__init__()
-        self.pool = nn.MaxPool2d(kernel_size=2, stride=2, padding=0)
-        self.cv1 = Conv(c1, c1, 3, 2)
-        self.cv2 = Conv(c1 * 2, c2, 1)
-
-    def forward(self, x):
-        return self.cv2(torch.cat((self.pool(x), self.cv1(x)), 1))
-
-
-=======
->>>>>>> f0fff8c1
-class C2(nn.Module):
-    # CSP Bottleneck with 2 convolutions
-    def __init__(self, c1, c2, n=1, shortcut=True, g=1, e=0.5):  # ch_in, ch_out, number, shortcut, groups, expansion
-        super().__init__()
-        self.c = int(c2 * e)  # hidden channels
-        self.cv1 = Conv(c1, 2 * self.c, 1, 1)
-        self.cv2 = Conv(2 * self.c, c2, 1)  # optional act=FReLU(c2)
-        # self.attention = ChannelAttention(2 * self.c)  # or SpatialAttention()
-        self.m = nn.Sequential(*(Bottleneck(self.c, self.c, shortcut, g, k=((3, 3), (3, 3)), e=1.0) for _ in range(n)))
-
-    def forward(self, x):
-        a, b = self.cv1(x).split((self.c, self.c), 1)
-        return self.cv2(torch.cat((self.m(a), b), 1))
-
-
-<<<<<<< HEAD
-class C2f_orig(nn.Module):
+class C2f(nn.Module):
     # CSP Bottleneck with 2 convolutions
     def __init__(self, c1, c2, n=1, shortcut=False, g=1, e=0.5):  # ch_in, ch_out, number, shortcut, groups, expansion
         super().__init__()
@@ -274,34 +222,6 @@
         y.extend(m(y[-1]) for m in self.m)
         return self.cv2(torch.cat(y, 1))
 
-
-=======
->>>>>>> f0fff8c1
-class C2f(nn.Module):
-    # CSP Bottleneck with 2 convolutions
-    def __init__(self, c1, c2, n=1, shortcut=False, g=1, e=0.5):  # ch_in, ch_out, number, shortcut, groups, expansion
-        super().__init__()
-        self.c = int(c2 * e)  # hidden channels
-        self.cv1 = Conv(c1, 2 * self.c, 1, 1)
-        self.cv2 = Conv((2 + n) * self.c, c2, 1)  # optional act=FReLU(c2)
-        self.m = nn.ModuleList(Bottleneck(self.c, self.c, shortcut, g, k=((3, 3), (3, 3)), e=1.0) for _ in range(n))
-
-    def forward(self, x):
-        y = list(self.cv1(x).split((self.c, self.c), 1))
-        y.extend(m(y[-1]) for m in self.m)
-        return self.cv2(torch.cat(y, 1))
-
-
-<<<<<<< HEAD
-class C2x(C2):
-    # Depth-wise convolution
-    def __init__(self, c1, c2, n=1, shortcut=True, g=1, e=0.5):  # ch_in, ch_out, kernel, stride, dilation, activation
-        super().__init__(c1, c2, n=1, shortcut=True, g=1, e=0.5)
-        self.m = nn.Sequential(*(Bottleneck(self.c, self.c, shortcut, g, k=((1, 3), (3, 1)), e=1.0) for _ in range(n)))
-
-
-=======
->>>>>>> f0fff8c1
 class ChannelAttention(nn.Module):
     # Channel-attention module https://github.com/open-mmlab/mmdetection/tree/v3.0.0rc1/configs/rtmdet
     def __init__(self, channels: int) -> None:
@@ -314,37 +234,6 @@
         return x * self.act(self.fc(self.pool(x)))
 
 
-<<<<<<< HEAD
-class ChannelAttention2(nn.Module):
-    # Channel-attention module https://github.com/open-mmlab/mmdetection/tree/v3.0.0rc1/configs/rtmdet
-    def __init__(self, channels: int) -> None:
-        super().__init__()
-        self.pool1 = nn.AdaptiveMaxPool2d(1)
-        self.pool2 = nn.AdaptiveAvgPool2d(1)
-        self.cv1 = nn.Conv2d(channels, channels, 1, 1, 0, bias=True)
-        self.act = nn.Sigmoid()
-
-    def forward(self, x: torch.Tensor) -> torch.Tensor:
-        return x * self.act(self.cv1(self.pool1(x) + self.pool2(x)))
-
-
-class ChannelAttention3(nn.Module):
-    # Channel-attention module https://github.com/open-mmlab/mmdetection/tree/v3.0.0rc1/configs/rtmdet
-    def __init__(self, channels: int) -> None:
-        super().__init__()
-        self.pool1 = nn.AdaptiveMaxPool2d(1)
-        self.pool2 = nn.AdaptiveAvgPool2d(1)
-        self.cv1 = nn.Conv2d(channels, channels // 16, 1, 1, 0, bias=True)
-        self.cv2 = nn.Conv2d(channels // 16, channels, 1, 1, 0, bias=True)
-        self.silu = nn.SiLU()
-        self.act = nn.Sigmoid()
-
-    def forward(self, x: torch.Tensor) -> torch.Tensor:
-        return x * self.act(self.cv2(self.silu(self.cv1(self.pool1(x)))) + self.cv2(self.silu(self.cv1(self.pool2(x)))))
-
-
-=======
->>>>>>> f0fff8c1
 class SpatialAttention(nn.Module):
     # Spatial-attention module
     def __init__(self, kernel_size=7):
