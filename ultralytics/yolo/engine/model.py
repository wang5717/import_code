--- conflicted
+++ resolved
@@ -126,11 +126,7 @@
         overrides["mode"] = "predict"
         overrides["save"] = kwargs.get("save", False)  # not save files by default
         predictor = self.PredictorClass(overrides=overrides)
-<<<<<<< HEAD
-
-        predictor.setup(model=self.model, source=source, return_outputs=return_outputs)
-        return predictor() if return_outputs else predictor.predict_cli()
-=======
+
         predictor.args.imgsz = check_imgsz(predictor.args.imgsz, min_dim=2)  # check image size
         if img is not None:
             predictor.setup_model(self.model)
@@ -138,7 +134,6 @@
 
         predictor.setup(model=self.model, source=source)
         return predictor(stream=stream, verbose=verbose)
->>>>>>> da0652a1
 
     @smart_inference_mode()
     def val(self, data=None, **kwargs):
