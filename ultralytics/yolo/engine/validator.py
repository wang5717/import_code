# Ultralytics YOLO 🚀, AGPL-3.0 license
"""
Check a model's accuracy on a test or val split of a dataset

Usage:
    $ yolo mode=val model=yolov8n.pt data=coco128.yaml imgsz=640

Usage - formats:
    $ yolo mode=val model=yolov8n.pt                 # PyTorch
                          yolov8n.torchscript        # TorchScript
                          yolov8n.onnx               # ONNX Runtime or OpenCV DNN with dnn=True
                          yolov8n_openvino_model     # OpenVINO
                          yolov8n.engine             # TensorRT
                          yolov8n.mlmodel            # CoreML (macOS-only)
                          yolov8n_saved_model        # TensorFlow SavedModel
                          yolov8n.pb                 # TensorFlow GraphDef
                          yolov8n.tflite             # TensorFlow Lite
                          yolov8n_edgetpu.tflite     # TensorFlow Edge TPU
                          yolov8n_paddle_model       # PaddlePaddle
"""
import json
import time
from pathlib import Path

import torch
from tqdm import tqdm

from ultralytics.nn.autobackend import AutoBackend
from ultralytics.yolo.cfg import get_cfg
from ultralytics.yolo.data.utils import check_cls_dataset, check_det_dataset
from ultralytics.yolo.utils import DEFAULT_CFG, LOGGER, RANK, SETTINGS, TQDM_BAR_FORMAT, callbacks, colorstr, emojis
from ultralytics.yolo.utils.checks import check_imgsz
from ultralytics.yolo.utils.files import increment_path
from ultralytics.yolo.utils.ops import Profile
from ultralytics.yolo.utils.torch_utils import de_parallel, select_device, smart_inference_mode


class BaseValidator:
    """
    BaseValidator

    A base class for creating validators.

    Attributes:
        dataloader (DataLoader): Dataloader to use for validation.
        pbar (tqdm): Progress bar to update during validation.
        args (SimpleNamespace): Configuration for the validator.
        model (nn.Module): Model to validate.
        data (dict): Data dictionary.
        device (torch.device): Device to use for validation.
        batch_i (int): Current batch index.
        training (bool): Whether the model is in training mode.
        speed (float): Batch processing speed in seconds.
        jdict (dict): Dictionary to store validation results.
        save_dir (Path): Directory to save results.
    """

    def __init__(self, dataloader=None, save_dir=None, pbar=None, args=None, _callbacks=None):
        """
        Initializes a BaseValidator instance.

        Args:
            dataloader (torch.utils.data.DataLoader): Dataloader to be used for validation.
            save_dir (Path): Directory to save results.
            pbar (tqdm.tqdm): Progress bar for displaying progress.
            args (SimpleNamespace): Configuration for the validator.
        """
        self.dataloader = dataloader
        self.pbar = pbar
        self.args = args or get_cfg(DEFAULT_CFG)
        self.model = None
        self.data = None
        self.device = None
        self.batch_i = None
        self.training = True
        self.speed = {'preprocess': 0.0, 'inference': 0.0, 'loss': 0.0, 'postprocess': 0.0}
        self.jdict = None

        project = self.args.project or Path(SETTINGS['runs_dir']) / self.args.task
        name = self.args.name or f'{self.args.mode}'
        self.save_dir = save_dir or increment_path(Path(project) / name,
                                                   exist_ok=self.args.exist_ok if RANK in (-1, 0) else True)
        (self.save_dir / 'labels' if self.args.save_txt else self.save_dir).mkdir(parents=True, exist_ok=True)

        if self.args.conf is None:
            self.args.conf = 0.001  # default conf=0.001

        self.plots = {}
        self.callbacks = _callbacks or callbacks.get_default_callbacks()

    @smart_inference_mode()
    def __call__(self, trainer=None, model=None):
        """
        Supports validation of a pre-trained model if passed or a model being trained
        if trainer is passed (trainer gets priority).
        """
        self.training = trainer is not None
        if self.training:
            self.device = trainer.device
            self.data = trainer.data
            model = trainer.ema.ema or trainer.model
            self.args.half = self.device.type != 'cpu'  # force FP16 val during training
            model = model.half() if self.args.half else model.float()
            self.model = model
            self.loss = torch.zeros_like(trainer.loss_items, device=trainer.device)
            self.args.plots = trainer.stopper.possible_stop or (trainer.epoch == trainer.epochs - 1)
            model.eval()
        else:
            callbacks.add_integration_callbacks(self)
            self.run_callbacks('on_val_start')
            assert model is not None, 'Either trainer or model is needed for validation'
            self.device = select_device(self.args.device, self.args.batch)
            self.args.half &= self.device.type != 'cpu'
            model = AutoBackend(model, device=self.device, dnn=self.args.dnn, data=self.args.data, fp16=self.args.half)
            self.model = model
            stride, pt, jit, engine = model.stride, model.pt, model.jit, model.engine
            imgsz = check_imgsz(self.args.imgsz, stride=stride)
            if engine:
                self.args.batch = model.batch_size
            else:
                self.device = model.device
                if not pt and not jit:
                    self.args.batch = 1  # export.py models default to batch-size 1
                    LOGGER.info(f'Forcing batch=1 square inference (1,3,{imgsz},{imgsz}) for non-PyTorch models')

            if isinstance(self.args.data, str) and self.args.data.endswith('.yaml'):
                self.data = check_det_dataset(self.args.data)
            elif self.args.task == 'classify':
                self.data = check_cls_dataset(self.args.data, split=self.args.split)
            else:
                raise FileNotFoundError(emojis(f"Dataset '{self.args.data}' for task={self.args.task} not found ❌"))

            if self.device.type == 'cpu':
                self.args.workers = 0  # faster CPU val as time dominated by inference, not dataloading
            if not pt:
                self.args.rect = False
            self.dataloader = self.dataloader or self.get_dataloader(self.data.get(self.args.split), self.args.batch)

            model.eval()
            model.warmup(imgsz=(1 if pt else self.args.batch, 3, imgsz, imgsz))  # warmup

        dt = Profile(), Profile(), Profile(), Profile()
        n_batches = len(self.dataloader)
        desc = self.get_desc()
        # NOTE: keeping `not self.training` in tqdm will eliminate pbar after segmentation evaluation during training,
        # which may affect classification task since this arg is in yolov5/classify/val.py.
        # bar = tqdm(self.dataloader, desc, n_batches, not self.training, bar_format=TQDM_BAR_FORMAT)
        bar = tqdm(self.dataloader, desc, n_batches, bar_format=TQDM_BAR_FORMAT)
        self.init_metrics(de_parallel(model))
        self.jdict = []  # empty before each val
        for batch_i, batch in enumerate(bar):
            self.run_callbacks('on_val_batch_start')
            self.batch_i = batch_i
            # Preprocess
            with dt[0]:
                batch = self.preprocess(batch)

            # Inference
            with dt[1]:
                preds = model(batch['img'])

            # Loss
            with dt[2]:
                if self.training:
                    loss_items = model.loss(batch, preds)
                    self.loss += loss_items[1]

            # Postprocess
            with dt[3]:
                preds = self.postprocess(preds)

            self.update_metrics(preds, batch)
            if self.args.plots and batch_i < 3:
                self.plot_val_samples(batch, batch_i)
                self.plot_predictions(batch, preds, batch_i)
            if self.args.plots:
                self.output_bad_cases(batch, preds, batch_i)
            self.run_callbacks('on_val_batch_end')
        stats = self.get_stats()
        self.check_stats(stats)
        self.speed = dict(zip(self.speed.keys(), (x.t / len(self.dataloader.dataset) * 1E3 for x in dt)))
        self.finalize_metrics()
        self.print_results()
        self.run_callbacks('on_val_end')
        if self.training:
            model.float()
            results = {**stats, **trainer.label_loss_items(self.loss.cpu() / len(self.dataloader), prefix='val')}
            return {k: round(float(v), 5) for k, v in results.items()}  # return results as 5 decimal place floats
        else:
            LOGGER.info('Speed: %.1fms preprocess, %.1fms inference, %.1fms loss, %.1fms postprocess per image' %
                        tuple(self.speed.values()))
            if self.args.save_json and self.jdict:
                with open(str(self.save_dir / 'predictions.json'), 'w') as f:
                    LOGGER.info(f'Saving {f.name}...')
                    json.dump(self.jdict, f)  # flatten and save
                stats = self.eval_json(stats)  # update stats
            if self.args.plots or self.args.save_json:
                LOGGER.info(f"Results saved to {colorstr('bold', self.save_dir)}")
            return stats

    def add_callback(self, event: str, callback):
        """Appends the given callback."""
        self.callbacks[event].append(callback)

    def run_callbacks(self, event: str):
        """Runs all callbacks associated with a specified event."""
        for callback in self.callbacks.get(event, []):
            callback(self)

    def get_dataloader(self, dataset_path, batch_size):
        """Get data loader from dataset path and batch size."""
        raise NotImplementedError('get_dataloader function not implemented for this validator')

    def build_dataset(self, img_path):
        """Build dataset"""
        raise NotImplementedError('build_dataset function not implemented in validator')

    def preprocess(self, batch):
        """Preprocesses an input batch."""
        return batch

    def postprocess(self, preds):
        """Describes and summarizes the purpose of 'postprocess()' but no details mentioned."""
        return preds

    def init_metrics(self, model):
        """Initialize performance metrics for the YOLO model."""
        pass

    def update_metrics(self, preds, batch):
        """Updates metrics based on predictions and batch."""
        pass

    def finalize_metrics(self, *args, **kwargs):
        """Finalizes and returns all metrics."""
        pass

    def get_stats(self):
        """Returns statistics about the model's performance."""
        return {}

    def check_stats(self, stats):
        """Checks statistics."""
        pass

    def print_results(self):
        """Prints the results of the model's predictions."""
        pass

    def get_desc(self):
        """Get description of the YOLO model."""
        pass

<<<<<<< HEAD
    def output_bad_cases(self, detections, labels, batch, si):
=======
    def output_bad_cases(self, batch, preds, ni):
>>>>>>> 1e74b3c3
        """Out the images with overkill and underkill"""
        pass

    @property
    def metric_keys(self):
        """Returns the metric keys used in YOLO training/validation."""
        return []

    def on_plot(self, name, data=None):
        """Registers plots (e.g. to be consumed in callbacks)"""
        self.plots[name] = {'data': data, 'timestamp': time.time()}

    # TODO: may need to put these following functions into callback
    def plot_val_samples(self, batch, ni):
        """Plots validation samples during training."""
        pass

    def plot_predictions(self, batch, preds, ni):
        """Plots YOLO model predictions on batch images."""
        pass

    def pred_to_json(self, preds, batch):
        """Convert predictions to JSON format."""
        pass

    def eval_json(self, stats):
        """Evaluate and return JSON format of prediction statistics."""
        pass<|MERGE_RESOLUTION|>--- conflicted
+++ resolved
@@ -173,8 +173,7 @@
             if self.args.plots and batch_i < 3:
                 self.plot_val_samples(batch, batch_i)
                 self.plot_predictions(batch, preds, batch_i)
-            if self.args.plots:
-                self.output_bad_cases(batch, preds, batch_i)
+
             self.run_callbacks('on_val_batch_end')
         stats = self.get_stats()
         self.check_stats(stats)
@@ -251,11 +250,7 @@
         """Get description of the YOLO model."""
         pass
 
-<<<<<<< HEAD
     def output_bad_cases(self, detections, labels, batch, si):
-=======
-    def output_bad_cases(self, batch, preds, ni):
->>>>>>> 1e74b3c3
         """Out the images with overkill and underkill"""
         pass
 
