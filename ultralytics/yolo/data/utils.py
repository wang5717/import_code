# Ultralytics YOLO 🚀, GPL-3.0 license

import contextlib
import hashlib
import json
import os
import subprocess
import time
import zipfile
from multiprocessing.pool import ThreadPool
from pathlib import Path
from tarfile import is_tarfile

import cv2
import numpy as np
from PIL import ExifTags, Image, ImageOps
from tqdm import tqdm

from ultralytics.nn.autobackend import check_class_names
<<<<<<< HEAD
from ultralytics.yolo.utils import (DATASETS_DIR, LOGGER, NUM_THREADS, ROOT, USER_CONFIG_DIR, clean_url, colorstr,
                                    emojis, yaml_load)
=======
from ultralytics.yolo.utils import (DATASETS_DIR, LOGGER, NUM_THREADS, ROOT, SETTINGS_YAML, clean_url, colorstr, emojis,
                                    yaml_load)
>>>>>>> 5629ed0b
from ultralytics.yolo.utils.checks import check_file, check_font, is_ascii
from ultralytics.yolo.utils.downloads import download, safe_download, unzip_file
from ultralytics.yolo.utils.ops import segments2boxes

HELP_URL = 'See https://github.com/ultralytics/yolov5/wiki/Train-Custom-Data'
IMG_FORMATS = 'bmp', 'dng', 'jpeg', 'jpg', 'mpo', 'png', 'tif', 'tiff', 'webp', 'pfm'  # image suffixes
VID_FORMATS = 'asf', 'avi', 'gif', 'm4v', 'mkv', 'mov', 'mp4', 'mpeg', 'mpg', 'ts', 'wmv', 'webm'  # video suffixes
PIN_MEMORY = str(os.getenv('PIN_MEMORY', True)).lower() == 'true'  # global pin_memory for dataloaders
IMAGENET_MEAN = 0.485, 0.456, 0.406  # RGB mean
IMAGENET_STD = 0.229, 0.224, 0.225  # RGB standard deviation

# Get orientation exif tag
for orientation in ExifTags.TAGS.keys():
    if ExifTags.TAGS[orientation] == 'Orientation':
        break


def img2label_paths(img_paths):
    # Define label paths as a function of image paths
    sa, sb = f'{os.sep}images{os.sep}', f'{os.sep}labels{os.sep}'  # /images/, /labels/ substrings
    return [sb.join(x.rsplit(sa, 1)).rsplit('.', 1)[0] + '.txt' for x in img_paths]


def get_hash(paths):
    # Returns a single hash value of a list of paths (files or dirs)
    size = sum(os.path.getsize(p) for p in paths if os.path.exists(p))  # sizes
    h = hashlib.sha256(str(size).encode())  # hash sizes
    h.update(''.join(paths).encode())  # hash paths
    return h.hexdigest()  # return hash


def exif_size(img):
    # Returns exif-corrected PIL size
    s = img.size  # (width, height)
    with contextlib.suppress(Exception):
        rotation = dict(img._getexif().items())[orientation]
        if rotation in [6, 8]:  # rotation 270 or 90
            s = (s[1], s[0])
    return s


def verify_image_label(args):
    # Verify one image-label pair
    im_file, lb_file, prefix, keypoint, num_cls, nkpt, ndim = args
    # number (missing, found, empty, corrupt), message, segments, keypoints
    nm, nf, ne, nc, msg, segments, keypoints = 0, 0, 0, 0, '', [], None
    try:
        # verify images
        im = Image.open(im_file)
        im.verify()  # PIL verify
        shape = exif_size(im)  # image size
        shape = (shape[1], shape[0])  # hw
        assert (shape[0] > 9) & (shape[1] > 9), f'image size {shape} <10 pixels'
        assert im.format.lower() in IMG_FORMATS, f'invalid image format {im.format}'
        if im.format.lower() in ('jpg', 'jpeg'):
            with open(im_file, 'rb') as f:
                f.seek(-2, 2)
                if f.read() != b'\xff\xd9':  # corrupt JPEG
                    ImageOps.exif_transpose(Image.open(im_file)).save(im_file, 'JPEG', subsampling=0, quality=100)
                    msg = f'{prefix}WARNING ⚠️ {im_file}: corrupt JPEG restored and saved'

        # verify labels
        if os.path.isfile(lb_file):
            nf = 1  # label found
            with open(lb_file) as f:
                lb = [x.split() for x in f.read().strip().splitlines() if len(x)]
                if any(len(x) > 6 for x in lb) and (not keypoint):  # is segment
                    classes = np.array([x[0] for x in lb], dtype=np.float32)
                    segments = [np.array(x[1:], dtype=np.float32).reshape(-1, 2) for x in lb]  # (cls, xy1...)
                    lb = np.concatenate((classes.reshape(-1, 1), segments2boxes(segments)), 1)  # (cls, xywh)
                lb = np.array(lb, dtype=np.float32)
            nl = len(lb)
            if nl:
                if keypoint:
                    assert lb.shape[1] == (5 + nkpt * ndim), f'labels require {(5 + nkpt * ndim)} columns each'
                    assert (lb[:, 5::ndim] <= 1).all(), 'non-normalized or out of bounds coordinate labels'
                    assert (lb[:, 6::ndim] <= 1).all(), 'non-normalized or out of bounds coordinate labels'
                else:
                    assert lb.shape[1] == 5, f'labels require 5 columns, {lb.shape[1]} columns detected'
                    assert (lb[:, 1:] <= 1).all(), \
                        f'non-normalized or out of bounds coordinates {lb[:, 1:][lb[:, 1:] > 1]}'
                    assert (lb >= 0).all(), f'negative label values {lb[lb < 0]}'
                # All labels
                max_cls = int(lb[:, 0].max())  # max label count
                assert max_cls <= num_cls, \
                    f'Label class {max_cls} exceeds dataset class count {num_cls}. ' \
                    f'Possible class labels are 0-{num_cls - 1}'
                _, i = np.unique(lb, axis=0, return_index=True)
                if len(i) < nl:  # duplicate row check
                    lb = lb[i]  # remove duplicates
                    if segments:
                        segments = [segments[x] for x in i]
                    msg = f'{prefix}WARNING ⚠️ {im_file}: {nl - len(i)} duplicate labels removed'
            else:
                ne = 1  # label empty
                lb = np.zeros((0, (5 + nkpt * ndim)), dtype=np.float32) if keypoint else np.zeros(
                    (0, 5), dtype=np.float32)
        else:
            nm = 1  # label missing
            lb = np.zeros((0, (5 + nkpt * ndim)), dtype=np.float32) if keypoint else np.zeros((0, 5), dtype=np.float32)
        if keypoint:
            keypoints = lb[:, 5:].reshape(-1, nkpt, ndim)
            if ndim == 2:
                kpt_mask = np.ones(keypoints.shape[:2], dtype=np.float32)
                kpt_mask = np.where(keypoints[..., 0] < 0, 0.0, kpt_mask)
                kpt_mask = np.where(keypoints[..., 1] < 0, 0.0, kpt_mask)
                keypoints = np.concatenate([keypoints, kpt_mask[..., None]], axis=-1)  # (nl, nkpt, 3)
        lb = lb[:, :5]
        return im_file, lb, shape, segments, keypoints, nm, nf, ne, nc, msg
    except Exception as e:
        nc = 1
        msg = f'{prefix}WARNING ⚠️ {im_file}: ignoring corrupt image/label: {e}'
        return [None, None, None, None, None, nm, nf, ne, nc, msg]


def polygon2mask(imgsz, polygons, color=1, downsample_ratio=1):
    """
    Args:
        imgsz (tuple): The image size.
        polygons (np.ndarray): [N, M], N is the number of polygons, M is the number of points(Be divided by 2).
        color (int): color
        downsample_ratio (int): downsample ratio
    """
    mask = np.zeros(imgsz, dtype=np.uint8)
    polygons = np.asarray(polygons)
    polygons = polygons.astype(np.int32)
    shape = polygons.shape
    polygons = polygons.reshape(shape[0], -1, 2)
    cv2.fillPoly(mask, polygons, color=color)
    nh, nw = (imgsz[0] // downsample_ratio, imgsz[1] // downsample_ratio)
    # NOTE: fillPoly firstly then resize is trying the keep the same way
    # of loss calculation when mask-ratio=1.
    mask = cv2.resize(mask, (nw, nh))
    return mask


def polygons2masks(imgsz, polygons, color, downsample_ratio=1):
    """
    Args:
        imgsz (tuple): The image size.
        polygons (list[np.ndarray]): each polygon is [N, M], N is number of polygons, M is number of points (M % 2 = 0)
        color (int): color
        downsample_ratio (int): downsample ratio
    """
    masks = []
    for si in range(len(polygons)):
        mask = polygon2mask(imgsz, [polygons[si].reshape(-1)], color, downsample_ratio)
        masks.append(mask)
    return np.array(masks)


def polygons2masks_overlap(imgsz, segments, downsample_ratio=1):
    """Return a (640, 640) overlap mask."""
    masks = np.zeros((imgsz[0] // downsample_ratio, imgsz[1] // downsample_ratio),
                     dtype=np.int32 if len(segments) > 255 else np.uint8)
    areas = []
    ms = []
    for si in range(len(segments)):
        mask = polygon2mask(imgsz, [segments[si].reshape(-1)], downsample_ratio=downsample_ratio, color=1)
        ms.append(mask)
        areas.append(mask.sum())
    areas = np.asarray(areas)
    index = np.argsort(-areas)
    ms = np.array(ms)[index]
    for i in range(len(segments)):
        mask = ms[i] * (i + 1)
        masks = masks + mask
        masks = np.clip(masks, a_min=0, a_max=i + 1)
    return masks, index


def check_det_dataset(dataset, autodownload=True):
    # Download, check and/or unzip dataset if not found locally
    data = check_file(dataset)

    # Download (optional)
    extract_dir = ''
    if isinstance(data, (str, Path)) and (zipfile.is_zipfile(data) or is_tarfile(data)):
        new_dir = safe_download(data, dir=DATASETS_DIR, unzip=True, delete=False, curl=False)
        data = next((DATASETS_DIR / new_dir).rglob('*.yaml'))
        extract_dir, autodownload = data.parent, False

    # Read yaml (optional)
    if isinstance(data, (str, Path)):
        data = yaml_load(data, append_filename=True)  # dictionary

    # Checks
    for k in 'train', 'val':
        if k not in data:
            raise SyntaxError(
                emojis(f"{dataset} '{k}:' key missing ❌.\n'train' and 'val' are required in all data YAMLs."))
    if 'names' not in data and 'nc' not in data:
        raise SyntaxError(emojis(f"{dataset} key missing ❌.\n either 'names' or 'nc' are required in all data YAMLs."))
    if 'names' in data and 'nc' in data and len(data['names']) != data['nc']:
        raise SyntaxError(emojis(f"{dataset} 'names' length {len(data['names'])} and 'nc: {data['nc']}' must match."))
    if 'names' not in data:
        data['names'] = [f'class_{i}' for i in range(data['nc'])]
    else:
        data['nc'] = len(data['names'])

    data['names'] = check_class_names(data['names'])

    # Resolve paths
    path = Path(extract_dir or data.get('path') or Path(data.get('yaml_file', '')).parent)  # dataset root

    if not path.is_absolute():
        path = (DATASETS_DIR / path).resolve()
        data['path'] = path  # download scripts
    for k in 'train', 'val', 'test':
        if data.get(k):  # prepend path
            if isinstance(data[k], str):
                x = (path / data[k]).resolve()
                if not x.exists() and data[k].startswith('../'):
                    x = (path / data[k][3:]).resolve()
                data[k] = str(x)
            else:
                data[k] = [str((path / x).resolve()) for x in data[k]]

    # Parse yaml
    train, val, test, s = (data.get(x) for x in ('train', 'val', 'test', 'download'))
    if val:
        val = [Path(x).resolve() for x in (val if isinstance(val, list) else [val])]  # val path
        if not all(x.exists() for x in val):
            # name = clean_url(dataset)  # dataset name with URL auth stripped
            m = f"\nDataset '{dataset}' images not found ⚠️, missing paths %s. Please, check: {USER_CONFIG_DIR}/settings.yaml" % [
                str(x) for x in val if not x.exists()]
            if s and autodownload:
                LOGGER.warning(m)
            else:
                m += f"\nNote dataset download directory is '{DATASETS_DIR}'. You can update this in '{SETTINGS_YAML}'"
                raise FileNotFoundError(m)
            t = time.time()
            if s.startswith('http') and s.endswith('.zip'):  # URL
                safe_download(url=s, dir=DATASETS_DIR, delete=True)
                r = None  # success
            elif s.startswith('bash '):  # bash script
                LOGGER.info(f'Running {s} ...')
                r = os.system(s)
            else:  # python script
                r = exec(s, {'yaml': data})  # return None
            dt = f'({round(time.time() - t, 1)}s)'
            s = f"success ✅ {dt}, saved to {colorstr('bold', DATASETS_DIR)}" if r in (0, None) else f'failure {dt} ❌'
            LOGGER.info(f'Dataset download {s}\n')
    check_font('Arial.ttf' if is_ascii(data['names']) else 'Arial.Unicode.ttf')  # download fonts

    return data  # dictionary


def check_cls_dataset(dataset: str):
    """
    Check a classification dataset such as Imagenet.

    Copy code
    This function takes a `dataset` name as input and returns a dictionary containing information about the dataset.
    If the dataset is not found, it attempts to download the dataset from the internet and save it to the local file system.

    Args:
        dataset (str): Name of the dataset.

    Returns:
        data (dict): A dictionary containing the following keys and values:
            'train': Path object for the directory containing the training set of the dataset
            'val': Path object for the directory containing the validation set of the dataset
            'test': Path object for the directory containing the test set of the dataset
            'nc': Number of classes in the dataset
            'names': List of class names in the dataset
    """
    data_dir = (DATASETS_DIR / dataset).resolve()
    if not data_dir.is_dir():
        LOGGER.info(f'\nDataset not found ⚠️, missing path {data_dir}, attempting download...')
        t = time.time()
        if dataset == 'imagenet':
            subprocess.run(f"bash {ROOT / 'yolo/data/scripts/get_imagenet.sh'}", shell=True, check=True)
        else:
            url = f'https://github.com/ultralytics/yolov5/releases/download/v1.0/{dataset}.zip'
            download(url, dir=data_dir.parent)
        s = f"Dataset download success ✅ ({time.time() - t:.1f}s), saved to {colorstr('bold', data_dir)}\n"
        LOGGER.info(s)
    train_set = data_dir / 'train'
    val_set = data_dir / 'val' if (data_dir / 'val').exists() else None  # data/test or data/val
    test_set = data_dir / 'test' if (data_dir / 'test').exists() else None  # data/val or data/test
    nc = len([x for x in (data_dir / 'train').glob('*') if x.is_dir()])  # number of classes
    names = [x.name for x in (data_dir / 'train').iterdir() if x.is_dir()]  # class names list
    names = dict(enumerate(sorted(names)))
    return {'train': train_set, 'val': val_set, 'test': test_set, 'nc': nc, 'names': names}


class HUBDatasetStats():
    """ Class for generating HUB dataset JSON and `-hub` dataset directory

    Arguments
        path:           Path to data.yaml or data.zip (with data.yaml inside data.zip)
        autodownload:   Attempt to download dataset if not found locally

    Usage
        from ultralytics.yolo.data.utils import HUBDatasetStats
        stats = HUBDatasetStats('coco128.yaml', autodownload=True)  # usage 1
        stats = HUBDatasetStats('/Users/glennjocher/Downloads/coco6.zip')  # usage 2
        stats.get_json(save=False)
        stats.process_images()
    """

    def __init__(self, path='coco128.yaml', autodownload=False):
        # Initialize class
        zipped, data_dir, yaml_path = self._unzip(Path(path))
        try:
            # data = yaml_load(check_yaml(yaml_path))  # data dict
            data = check_det_dataset(yaml_path, autodownload)  # data dict
            if zipped:
                data['path'] = data_dir
        except Exception as e:
            raise Exception('error/HUB/dataset_stats/yaml_load') from e

        self.hub_dir = Path(str(data['path']) + '-hub')
        self.im_dir = self.hub_dir / 'images'
        self.im_dir.mkdir(parents=True, exist_ok=True)  # makes /images
        self.stats = {'nc': len(data['names']), 'names': list(data['names'].values())}  # statistics dictionary
        self.data = data

    @staticmethod
    def _find_yaml(dir):
        # Return data.yaml file
        files = list(dir.glob('*.yaml')) or list(dir.rglob('*.yaml'))  # try root level first and then recursive
        assert files, f'No *.yaml file found in {dir}'
        if len(files) > 1:
            files = [f for f in files if f.stem == dir.stem]  # prefer *.yaml files that match dir name
            assert files, f'Multiple *.yaml files found in {dir}, only 1 *.yaml file allowed'
        assert len(files) == 1, f'Multiple *.yaml files found: {files}, only 1 *.yaml file allowed in {dir}'
        return files[0]

    def _unzip(self, path):
        # Unzip data.zip
        if not str(path).endswith('.zip'):  # path is data.yaml
            return False, None, path
        assert Path(path).is_file(), f'Error unzipping {path}, file not found'
        unzip_file(path, path=path.parent)
        dir = path.with_suffix('')  # dataset directory == zip name
        assert dir.is_dir(), f'Error unzipping {path}, {dir} not found. path/to/abc.zip MUST unzip to path/to/abc/'
        return True, str(dir), self._find_yaml(dir)  # zipped, data_dir, yaml_path

    def _hub_ops(self, f):
        compress_one_image(f, self.im_dir / Path(f).name)  # save to dataset-hub

    def get_json(self, save=False, verbose=False):
        # Return dataset JSON for Ultralytics HUB
        # from ultralytics.yolo.data import YOLODataset
        from ultralytics.yolo.data.dataloaders.v5loader import LoadImagesAndLabels

        def _round(labels):
            # Update labels to integer class and 6 decimal place floats
            return [[int(c), *(round(x, 4) for x in points)] for c, *points in labels]

        for split in 'train', 'val', 'test':
            if self.data.get(split) is None:
                self.stats[split] = None  # i.e. no test set
                continue
            dataset = LoadImagesAndLabels(self.data[split])  # load dataset
            x = np.array([
                np.bincount(label[:, 0].astype(int), minlength=self.data['nc'])
                for label in tqdm(dataset.labels, total=len(dataset), desc='Statistics')])  # shape(128x80)
            self.stats[split] = {
                'instance_stats': {
                    'total': int(x.sum()),
                    'per_class': x.sum(0).tolist()},
                'image_stats': {
                    'total': len(dataset),
                    'unlabelled': int(np.all(x == 0, 1).sum()),
                    'per_class': (x > 0).sum(0).tolist()},
                'labels': [{
                    str(Path(k).name): _round(v.tolist())} for k, v in zip(dataset.im_files, dataset.labels)]}

        # Save, print and return
        if save:
            stats_path = self.hub_dir / 'stats.json'
            LOGGER.info(f'Saving {stats_path.resolve()}...')
            with open(stats_path, 'w') as f:
                json.dump(self.stats, f)  # save stats.json
        if verbose:
            LOGGER.info(json.dumps(self.stats, indent=2, sort_keys=False))
        return self.stats

    def process_images(self):
        # Compress images for Ultralytics HUB
        # from ultralytics.yolo.data import YOLODataset
        from ultralytics.yolo.data.dataloaders.v5loader import LoadImagesAndLabels

        for split in 'train', 'val', 'test':
            if self.data.get(split) is None:
                continue
            dataset = LoadImagesAndLabels(self.data[split])  # load dataset
            with ThreadPool(NUM_THREADS) as pool:
                for _ in tqdm(pool.imap(self._hub_ops, dataset.im_files), total=len(dataset), desc=f'{split} images'):
                    pass
        LOGGER.info(f'Done. All images saved to {self.im_dir}')
        return self.im_dir


def compress_one_image(f, f_new=None, max_dim=1920, quality=50):
    """
    Compresses a single image file to reduced size while preserving its aspect ratio and quality using either the
    Python Imaging Library (PIL) or OpenCV library. If the input image is smaller than the maximum dimension, it will
    not be resized.

    Args:
        f (str): The path to the input image file.
        f_new (str, optional): The path to the output image file. If not specified, the input file will be overwritten.
        max_dim (int, optional): The maximum dimension (width or height) of the output image. Default is 1920 pixels.
        quality (int, optional): The image compression quality as a percentage. Default is 50%.

    Returns:
        None

    Usage:
        from pathlib import Path
        from ultralytics.yolo.data.utils import compress_one_image
        for f in Path('/Users/glennjocher/Downloads/dataset').rglob('*.jpg'):
            compress_one_image(f)
    """
    try:  # use PIL
        im = Image.open(f)
        r = max_dim / max(im.height, im.width)  # ratio
        if r < 1.0:  # image too large
            im = im.resize((int(im.width * r), int(im.height * r)))
        im.save(f_new or f, 'JPEG', quality=quality, optimize=True)  # save
    except Exception as e:  # use OpenCV
        LOGGER.info(f'WARNING ⚠️ HUB ops PIL failure {f}: {e}')
        im = cv2.imread(f)
        im_height, im_width = im.shape[:2]
        r = max_dim / max(im_height, im_width)  # ratio
        if r < 1.0:  # image too large
            im = cv2.resize(im, (int(im_width * r), int(im_height * r)), interpolation=cv2.INTER_AREA)
        cv2.imwrite(str(f_new or f), im)


def delete_dsstore(path):
    """
    Deletes all ".DS_store" files under a specified directory.

    Args:
        path (str, optional): The directory path where the ".DS_store" files should be deleted.

    Returns:
        None

    Usage:
        from ultralytics.yolo.data.utils import delete_dsstore
        delete_dsstore('/Users/glennjocher/Downloads/dataset')

    Note:
        ".DS_store" files are created by the Apple operating system and contain metadata about folders and files. They
        are hidden system files and can cause issues when transferring files between different operating systems.
    """
    # Delete Apple .DS_store files
    files = list(Path(path).rglob('.DS_store'))
    LOGGER.info(f'Deleting *.DS_store files: {files}')
    for f in files:
        f.unlink()


def zip_directory(dir, use_zipfile_library=True):
    """Zips a directory and saves the archive to the specified output path.

    Args:
        dir (str): The path to the directory to be zipped.
        use_zipfile_library (bool): Whether to use zipfile library or shutil for zipping.

    Returns:
        None

    Usage:
        from ultralytics.yolo.data.utils import zip_directory
        zip_directory('/Users/glennjocher/Downloads/playground')

        zip -r coco8-pose.zip coco8-pose
    """
    delete_dsstore(dir)
    if use_zipfile_library:
        dir = Path(dir)
        with zipfile.ZipFile(dir.with_suffix('.zip'), 'w', zipfile.ZIP_DEFLATED) as zip_file:
            for file_path in dir.glob('**/*'):
                if file_path.is_file():
                    zip_file.write(file_path, file_path.relative_to(dir))
    else:
        import shutil
        shutil.make_archive(dir, 'zip', dir)<|MERGE_RESOLUTION|>--- conflicted
+++ resolved
@@ -17,13 +17,8 @@
 from tqdm import tqdm
 
 from ultralytics.nn.autobackend import check_class_names
-<<<<<<< HEAD
-from ultralytics.yolo.utils import (DATASETS_DIR, LOGGER, NUM_THREADS, ROOT, USER_CONFIG_DIR, clean_url, colorstr,
-                                    emojis, yaml_load)
-=======
 from ultralytics.yolo.utils import (DATASETS_DIR, LOGGER, NUM_THREADS, ROOT, SETTINGS_YAML, clean_url, colorstr, emojis,
                                     yaml_load)
->>>>>>> 5629ed0b
 from ultralytics.yolo.utils.checks import check_file, check_font, is_ascii
 from ultralytics.yolo.utils.downloads import download, safe_download, unzip_file
 from ultralytics.yolo.utils.ops import segments2boxes
@@ -247,9 +242,8 @@
     if val:
         val = [Path(x).resolve() for x in (val if isinstance(val, list) else [val])]  # val path
         if not all(x.exists() for x in val):
-            # name = clean_url(dataset)  # dataset name with URL auth stripped
-            m = f"\nDataset '{dataset}' images not found ⚠️, missing paths %s. Please, check: {USER_CONFIG_DIR}/settings.yaml" % [
-                str(x) for x in val if not x.exists()]
+            name = clean_url(dataset)  # dataset name with URL auth stripped
+            m = f"\nDataset '{name}' images not found ⚠️, missing paths %s" % [str(x) for x in val if not x.exists()]
             if s and autodownload:
                 LOGGER.warning(m)
             else:
