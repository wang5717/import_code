# Ultralytics YOLO 🚀, AGPL-3.0 license

import contextlib
import shutil
import subprocess
import sys
from pathlib import Path
from types import SimpleNamespace
from typing import Dict, List, Union

from ultralytics.utils import (
    ASSETS,
    DEFAULT_CFG,
    DEFAULT_CFG_DICT,
    DEFAULT_CFG_PATH,
    LOGGER,
    RANK,
    ROOT,
    RUNS_DIR,
    SETTINGS,
    SETTINGS_YAML,
    TESTS_RUNNING,
    IterableSimpleNamespace,
    __version__,
    checks,
    colorstr,
    deprecation_warn,
    yaml_load,
    yaml_print,
)

# Define valid tasks and modes
MODES = {"train", "val", "predict", "export", "track", "benchmark"}
TASKS = {"detect", "segment", "classify", "pose", "obb"}
TASK2DATA = {
    "detect": "coco8.yaml",
    "segment": "coco8-seg.yaml",
    "classify": "imagenet10",
    "pose": "coco8-pose.yaml",
    "obb": "dota8.yaml",
}
TASK2MODEL = {
    "detect": "yolov8n.pt",
    "segment": "yolov8n-seg.pt",
    "classify": "yolov8n-cls.pt",
    "pose": "yolov8n-pose.pt",
    "obb": "yolov8n-obb.pt",
}
TASK2METRIC = {
    "detect": "metrics/mAP50-95(B)",
    "segment": "metrics/mAP50-95(M)",
    "classify": "metrics/accuracy_top1",
    "pose": "metrics/mAP50-95(P)",
    "obb": "metrics/mAP50-95(B)",
}
MODELS = {TASK2MODEL[task] for task in TASKS}

ARGV = sys.argv or ["", ""]  # sometimes sys.argv = []
CLI_HELP_MSG = f"""
    Arguments received: {str(['yolo'] + ARGV[1:])}. Ultralytics 'yolo' commands use the following syntax:

        yolo TASK MODE ARGS

        Where   TASK (optional) is one of {TASKS}
                MODE (required) is one of {MODES}
                ARGS (optional) are any number of custom 'arg=value' pairs like 'imgsz=320' that override defaults.
                    See all ARGS at https://docs.ultralytics.com/usage/cfg or with 'yolo cfg'

    1. Train a detection model for 10 epochs with an initial learning_rate of 0.01
        yolo train data=coco8.yaml model=yolov8n.pt epochs=10 lr0=0.01

    2. Predict a YouTube video using a pretrained segmentation model at image size 320:
        yolo predict model=yolov8n-seg.pt source='https://youtu.be/LNwODJXcvt4' imgsz=320

    3. Val a pretrained detection model at batch-size 1 and image size 640:
        yolo val model=yolov8n.pt data=coco8.yaml batch=1 imgsz=640

    4. Export a YOLOv8n classification model to ONNX format at image size 224 by 128 (no TASK required)
        yolo export model=yolov8n-cls.pt format=onnx imgsz=224,128

    5. Explore your datasets using semantic search and SQL with a simple GUI powered by Ultralytics Explorer API
        yolo explorer
    
    6. Streamlit real-time object detection on your webcam with Ultralytics YOLOv8
        yolo streamlit-predict
        
    7. Run special commands:
        yolo help
        yolo checks
        yolo version
        yolo settings
        yolo copy-cfg
        yolo cfg

    Docs: https://docs.ultralytics.com
    Community: https://community.ultralytics.com
    GitHub: https://github.com/ultralytics/ultralytics
    """

# Define keys for arg type checks
CFG_FLOAT_KEYS = {  # integer or float arguments, i.e. x=2 and x=2.0
    "warmup_epochs",
    "box",
    "cls",
    "dfl",
    "degrees",
    "shear",
    "time",
    "workspace",
    "batch",
}
CFG_FRACTION_KEYS = {  # fractional float arguments with 0.0<=values<=1.0
    "dropout",
    "lr0",
    "lrf",
    "momentum",
    "weight_decay",
    "warmup_momentum",
    "warmup_bias_lr",
    "label_smoothing",
    "hsv_h",
    "hsv_s",
    "hsv_v",
    "translate",
    "scale",
    "perspective",
    "flipud",
    "fliplr",
    "bgr",
    "mosaic",
    "mixup",
    "copy_paste",
    "conf",
    "iou",
    "fraction",
}
CFG_INT_KEYS = {  # integer-only arguments
    "epochs",
    "patience",
    "workers",
    "seed",
    "close_mosaic",
    "mask_ratio",
    "max_det",
    "vid_stride",
    "line_width",
    "nbs",
    "save_period",
}
CFG_BOOL_KEYS = {  # boolean-only arguments
    "save",
    "exist_ok",
    "verbose",
    "deterministic",
    "single_cls",
    "rect",
    "cos_lr",
    "overlap_mask",
    "val",
    "save_json",
    "save_hybrid",
    "half",
    "dnn",
    "plots",
    "show",
    "save_txt",
    "save_conf",
    "save_crop",
    "save_frames",
    "show_labels",
    "show_conf",
    "visualize",
    "augment",
    "agnostic_nms",
    "retina_masks",
    "show_boxes",
    "keras",
    "optimize",
    "int8",
    "dynamic",
    "simplify",
    "nms",
    "profile",
    "multi_scale",
}


def cfg2dict(cfg):
    """
    Convert a configuration object to a dictionary, whether it is a file path, a string, or a SimpleNamespace object.
    
    Args:
        cfg (str | Path | Dict | SimpleNamespace): Configuration object to be converted to a dictionary. This may be a
            path to a configuration file, a dictionary, or a SimpleNamespace object.
    
    Returns:
        (Dict): Configuration object in dictionary format.
<<<<<<< HEAD
    
    Examples:
        Convert a YAML file path to a dictionary:
        >>> config_dict = cfg2dict('config.yaml')
        
=======

    Examples:
        Convert a YAML file path to a dictionary:
        >>> config_dict = cfg2dict('config.yaml')

>>>>>>> b13c7176
        Convert a SimpleNamespace to a dictionary:
        >>> from types import SimpleNamespace
        >>> config_sn = SimpleNamespace(param1='value1', param2='value2')
        >>> config_dict = cfg2dict(config_sn)
<<<<<<< HEAD
        
        Pass through an already existing dictionary:
        >>> config_dict = cfg2dict({'param1': 'value1', 'param2': 'value2'})
    
=======

        Pass through an already existing dictionary:
        >>> config_dict = cfg2dict({'param1': 'value1', 'param2': 'value2'})

>>>>>>> b13c7176
    Notes:
        - If `cfg` is a path or a string, it will be loaded as YAML and converted to a dictionary.
        - If `cfg` is a SimpleNamespace object, it will be converted to a dictionary using `vars()`.
    """
    if isinstance(cfg, (str, Path)):
        cfg = yaml_load(cfg)  # load dict
    elif isinstance(cfg, SimpleNamespace):
        cfg = vars(cfg)  # convert to dict
    return cfg


def get_cfg(cfg: Union[str, Path, Dict, SimpleNamespace] = DEFAULT_CFG_DICT, overrides: Dict = None):
    """
    Load and merge configuration data from a file or dictionary, with optional overrides.
    
    Args:
        cfg (str | Path | Dict | SimpleNamespace): Configuration data source.
        overrides (Dict | None): Dictionary containing key-value pairs to override the base configuration.
<<<<<<< HEAD
    
=======

>>>>>>> b13c7176
    Returns:
        (SimpleNamespace): Namespace containing the merged training arguments.
    
    Notes:
        - If both `cfg` and `overrides` are provided, the values in `overrides` will take precedence.
<<<<<<< HEAD
        - Special handling ensures alignment and correctness of the configuration, such as converting numeric `project` 
          and `name` to strings and validating configuration keys and values.
    
=======
        - Special handling ensures alignment and correctness of the configuration, such as converting numeric `project`
          and `name` to strings and validating configuration keys and values.

>>>>>>> b13c7176
    Examples:
        Load default configuration:
        >>> from ultralytics import get_cfg
        >>> config = get_cfg()
<<<<<<< HEAD
    
=======

>>>>>>> b13c7176
        Load from a custom file with overrides:
        >>> config = get_cfg('path/to/config.yaml', overrides={'epochs': 50, 'batch_size': 16})
    """
    cfg = cfg2dict(cfg)

    # Merge overrides
    if overrides:
        overrides = cfg2dict(overrides)
        if "save_dir" not in cfg:
            overrides.pop("save_dir", None)  # special override keys to ignore
        check_dict_alignment(cfg, overrides)
        cfg = {**cfg, **overrides}  # merge cfg and overrides dicts (prefer overrides)

    # Special handling for numeric project/name
    for k in "project", "name":
        if k in cfg and isinstance(cfg[k], (int, float)):
            cfg[k] = str(cfg[k])
    if cfg.get("name") == "model":  # assign model to 'name' arg
        cfg["name"] = cfg.get("model", "").split(".")[0]
        LOGGER.warning(f"WARNING ⚠️ 'name=model' automatically updated to 'name={cfg['name']}'.")

    # Type and Value checks
    check_cfg(cfg)

    # Return instance
    return IterableSimpleNamespace(**cfg)


def check_cfg(cfg, hard=True):
    """
<<<<<<< HEAD
    Checks configuration argument types and values for the Ultralytics library, ensuring correctness and converting them if necessary.
    
    Args:
        cfg (Dict): Configuration dictionary to validate.
        hard (bool): If True, raises exceptions for invalid types and values; if False, attempts to convert them.
    
=======
    Checks configuration argument types and values for the Ultralytics library, ensuring correctness and converting them
    if necessary.

    Args:
        cfg (Dict): Configuration dictionary to validate.
        hard (bool): If True, raises exceptions for invalid types and values; if False, attempts to convert them.

>>>>>>> b13c7176
    Examples:
        Validate a configuration with a mix of valid and invalid values:
        >>> config = {
        ...     'epochs': 50,         # valid integer
        ...     'lr0': 0.01,         # valid float
        ...     'momentum': 1.2,     # invalid float (out of 0.0-1.0 range)
        ...     'save': 'true',      # invalid bool
        ... }
        >>> check_cfg(config, hard=False)
        >>> print(config)
        {'epochs': 50, 'lr0': 0.01, 'momentum': 1.2, 'save': False}  # corrected 'save' key and retained other values
    """
    for k, v in cfg.items():
        if v is not None:  # None values may be from optional args
            if k in CFG_FLOAT_KEYS and not isinstance(v, (int, float)):
                if hard:
                    raise TypeError(
                        f"'{k}={v}' is of invalid type {type(v).__name__}. "
                        f"Valid '{k}' types are int (i.e. '{k}=0') or float (i.e. '{k}=0.5')"
                    )
                cfg[k] = float(v)
            elif k in CFG_FRACTION_KEYS:
                if not isinstance(v, (int, float)):
                    if hard:
                        raise TypeError(
                            f"'{k}={v}' is of invalid type {type(v).__name__}. "
                            f"Valid '{k}' types are int (i.e. '{k}=0') or float (i.e. '{k}=0.5')"
                        )
                    cfg[k] = v = float(v)
                if not (0.0 <= v <= 1.0):
                    raise ValueError(f"'{k}={v}' is an invalid value. " f"Valid '{k}' values are between 0.0 and 1.0.")
            elif k in CFG_INT_KEYS and not isinstance(v, int):
                if hard:
                    raise TypeError(
                        f"'{k}={v}' is of invalid type {type(v).__name__}. " f"'{k}' must be an int (i.e. '{k}=8')"
                    )
                cfg[k] = int(v)
            elif k in CFG_BOOL_KEYS and not isinstance(v, bool):
                if hard:
                    raise TypeError(
                        f"'{k}={v}' is of invalid type {type(v).__name__}. "
                        f"'{k}' must be a bool (i.e. '{k}=True' or '{k}=False')"
                    )
                cfg[k] = bool(v)


def get_save_dir(args, name=None):
    """
    Returns the directory path for saving outputs, derived from arguments or default settings.
<<<<<<< HEAD
    
=======

>>>>>>> b13c7176
    Args:
        args (SimpleNamespace): Namespace object containing configurations such as 'project', 'name', 'task', 'mode', and
            'save_dir'.
        name (str | None): Optional name for the output directory. If not provided, it defaults to 'args.name' or the
            'args.mode'.
<<<<<<< HEAD
    
    Returns:
        (Path): Directory path where outputs should be saved.
    
=======

    Returns:
        (Path): Directory path where outputs should be saved.

>>>>>>> b13c7176
    Examples:
        Generate a save directory using provided arguments
        >>> from types import SimpleNamespace
        >>> args = SimpleNamespace(project='my_project', task='detect', mode='train', exist_ok=True)
        >>> save_dir = get_save_dir(args)
        >>> print(save_dir)
        my_project/detect/train
    """

    if getattr(args, "save_dir", None):
        save_dir = args.save_dir
    else:
        from ultralytics.utils.files import increment_path

        project = args.project or (ROOT.parent / "tests/tmp/runs" if TESTS_RUNNING else RUNS_DIR) / args.task
        name = name or args.name or f"{args.mode}"
        save_dir = increment_path(Path(project) / name, exist_ok=args.exist_ok if RANK in {-1, 0} else True)

    return Path(save_dir)


def _handle_deprecation(custom):
    """
    Handles deprecated configuration keys by mapping them to current equivalents with deprecation warnings.
<<<<<<< HEAD
    
    Args:
        custom (Dict): Configuration dictionary potentially containing deprecated keys.
    
=======

    Args:
        custom (Dict): Configuration dictionary potentially containing deprecated keys.

>>>>>>> b13c7176
    Examples:
        >>> custom_config = {"boxes": True, "hide_labels": "False", "line_thickness": 2}
        >>> _handle_deprecation(custom_config)
        >>> print(custom_config)
        {'show_boxes': True, 'show_labels': True, 'line_width': 2}
    """

    for key in custom.copy().keys():
        if key == "boxes":
            deprecation_warn(key, "show_boxes")
            custom["show_boxes"] = custom.pop("boxes")
        if key == "hide_labels":
            deprecation_warn(key, "show_labels")
            custom["show_labels"] = custom.pop("hide_labels") == "False"
        if key == "hide_conf":
            deprecation_warn(key, "show_conf")
            custom["show_conf"] = custom.pop("hide_conf") == "False"
        if key == "line_thickness":
            deprecation_warn(key, "line_width")
            custom["line_width"] = custom.pop("line_thickness")

    return custom


def check_dict_alignment(base: Dict, custom: Dict, e=None):
    """
<<<<<<< HEAD
    Check for key alignment between custom and base configuration dictionaries, handling deprecated keys and providing 
    informative error messages for mismatched keys.
    
=======
    Check for key alignment between custom and base configuration dictionaries, handling deprecated keys and providing
    informative error messages for mismatched keys.

>>>>>>> b13c7176
    Args:
        base (Dict): The base configuration dictionary containing valid keys.
        custom (Dict): The custom configuration dictionary to be checked for alignment.
        e (Exception | None): Optional error instance passed by the calling function. Default is None.
<<<<<<< HEAD
    
=======

>>>>>>> b13c7176
    Raises:
        SystemExit: Terminates the program execution if mismatched keys are found.
    
    Notes:
        - The function suggests corrections for mismatched keys based on similarity to valid keys.
        - Deprecated keys in the custom configuration are automatically replaced with their updated equivalents.
<<<<<<< HEAD
        - Detailed error messages are printed for each mismatched key to help users identify and correct their custom 
          configurations.
    
    Examples:
        >>> base_cfg = {'epochs': 50, 'lr0': 0.01, 'batch_size': 16}
        >>> custom_cfg = {'epoch': 100, 'lr': 0.02, 'batch_size': 32}
    
=======
        - Detailed error messages are printed for each mismatched key to help users identify and correct their custom
          configurations.

    Examples:
        >>> base_cfg = {'epochs': 50, 'lr0': 0.01, 'batch_size': 16}
        >>> custom_cfg = {'epoch': 100, 'lr': 0.02, 'batch_size': 32}

>>>>>>> b13c7176
        >>> try:
        ...     check_dict_alignment(base_cfg, custom_cfg)
        ... except SystemExit:
        ...     # Handle the error or correct the configuration
        ...     pass
    """
    custom = _handle_deprecation(custom)
    base_keys, custom_keys = (set(x.keys()) for x in (base, custom))
    mismatched = [k for k in custom_keys if k not in base_keys]
    if mismatched:
        from difflib import get_close_matches

        string = ""
        for x in mismatched:
            matches = get_close_matches(x, base_keys)  # key list
            matches = [f"{k}={base[k]}" if base.get(k) is not None else k for k in matches]
            match_str = f"Similar arguments are i.e. {matches}." if matches else ""
            string += f"'{colorstr('red', 'bold', x)}' is not a valid YOLO argument. {match_str}\n"
        raise SyntaxError(string + CLI_HELP_MSG) from e


def merge_equals_args(args: List[str]) -> List[str]:
    """
    Merges arguments around isolated '=' in a list of strings.
<<<<<<< HEAD
    
    Args:
        args (List[str]): A list of strings where each element represents an argument.
    
    Returns:
        (List[str]): A list of strings where the arguments around isolated '=' are merged.
    
=======

    Args:
        args (List[str]): A list of strings where each element represents an argument.

    Returns:
        (List[str]): A list of strings where the arguments around isolated '=' are merged.

>>>>>>> b13c7176
    Examples:
        Merge arguments where equals sign is separated:
        >>> args = ["arg1", "=", "value"]
        >>> merge_equals_args(args)
        ["arg1=value"]
<<<<<<< HEAD
    
=======

>>>>>>> b13c7176
        Merge arguments where equals sign is at the end of the first argument:
        >>> args = ["arg1=", "value"]
        >>> merge_equals_args(args)
        ["arg1=value"]
<<<<<<< HEAD
    
=======

>>>>>>> b13c7176
        Merge arguments where equals sign is at the beginning of the second argument:
        >>> args = ["arg1", "=value"]
        >>> merge_equals_args(args)
        ["arg1=value"]
    """
    new_args = []
    for i, arg in enumerate(args):
        if arg == "=" and 0 < i < len(args) - 1:  # merge ['arg', '=', 'val']
            new_args[-1] += f"={args[i + 1]}"
            del args[i + 1]
        elif arg.endswith("=") and i < len(args) - 1 and "=" not in args[i + 1]:  # merge ['arg=', 'val']
            new_args.append(f"{arg}{args[i + 1]}")
            del args[i + 1]
        elif arg.startswith("=") and i > 0:  # merge ['arg', '=val']
            new_args[-1] += arg
        else:
            new_args.append(arg)
    return new_args


def handle_yolo_hub(args: List[str]) -> None:
    """
    Handle Ultralytics HUB command-line interface (CLI) commands.
<<<<<<< HEAD
    
    This function processes Ultralytics HUB CLI commands such as login and logout. It should be called when executing a
    script with arguments related to HUB authentication.
    
    Args:
        args (List[str]): A list of command line arguments.
    
=======

    This function processes Ultralytics HUB CLI commands such as login and logout. It should be called when executing a
    script with arguments related to HUB authentication.

    Args:
        args (List[str]): A list of command line arguments.

>>>>>>> b13c7176
    Examples:
        ```bash
        yolo hub login YOUR_API_KEY
        ```
    """
    from ultralytics import hub

    if args[0] == "login":
        key = args[1] if len(args) > 1 else ""
        # Log in to Ultralytics HUB using the provided API key
        hub.login(key)
    elif args[0] == "logout":
        # Log out from Ultralytics HUB
        hub.logout()


def handle_yolo_settings(args: List[str]) -> None:
    """
    Handle YOLO settings command-line interface (CLI) commands.
    
    This function processes YOLO settings CLI commands such as reset. It should be called when executing a script with
    arguments related to YOLO settings management.
    
    Args:
        args (List[str]): A list of command line arguments for YOLO settings management.
<<<<<<< HEAD
    
    Examples:
        Reset YOLO settings:
        >>> yolo settings reset
    
=======

    Examples:
        Reset YOLO settings:
        >>> yolo settings reset

>>>>>>> b13c7176
    Notes:
        For more information on handling YOLO settings, visit:
        https://docs.ultralytics.com/quickstart/#ultralytics-settings
    """
    url = "https://docs.ultralytics.com/quickstart/#ultralytics-settings"  # help URL
    try:
        if any(args):
            if args[0] == "reset":
                SETTINGS_YAML.unlink()  # delete the settings file
                SETTINGS.reset()  # create new settings
                LOGGER.info("Settings reset successfully")  # inform the user that settings have been reset
            else:  # save a new setting
                new = dict(parse_key_value_pair(a) for a in args)
                check_dict_alignment(SETTINGS, new)
                SETTINGS.update(new)

        LOGGER.info(f"💡 Learn about settings at {url}")
        yaml_print(SETTINGS_YAML)  # print the current settings
    except Exception as e:
        LOGGER.warning(f"WARNING ⚠️ settings error: '{e}'. Please see {url} for help.")


def handle_explorer():
    """
    Open the Ultralytics Explorer GUI for dataset exploration and analysis.
<<<<<<< HEAD
    
    This function launches a graphical user interface that provides tools for interacting with and analyzing datasets
    using the Ultralytics Explorer API.
    
=======

    This function launches a graphical user interface that provides tools for interacting with and analyzing datasets
    using the Ultralytics Explorer API.

>>>>>>> b13c7176
    Examples:
        Start the Ultralytics Explorer:
        >>> handle_explorer()
    """
    checks.check_requirements("streamlit>=1.29.0")
    LOGGER.info("💡 Loading Explorer dashboard...")
    subprocess.run(["streamlit", "run", ROOT / "data/explorer/gui/dash.py", "--server.maxMessageSize", "2048"])


def handle_streamlit_inference():
    """
    Open the Ultralytics Live Inference streamlit app for real-time object detection.
<<<<<<< HEAD
    
    This function initializes and runs a Streamlit application designed for performing live object detection using 
    Ultralytics models.
    
    References:
        - Streamlit documentation: https://docs.streamlit.io/
        - Ultralytics: https://docs.ultralytics.com
    
=======

    This function initializes and runs a Streamlit application designed for performing live object detection using
    Ultralytics models.

    References:
        - Streamlit documentation: https://docs.streamlit.io/
        - Ultralytics: https://docs.ultralytics.com

>>>>>>> b13c7176
    Examples:
        To run the live inference Streamlit app, execute:
        >>> handle_streamlit_inference()
    """
    checks.check_requirements("streamlit>=1.29.0")
    LOGGER.info("💡 Loading Ultralytics Live Inference app...")
    subprocess.run(["streamlit", "run", ROOT / "solutions/streamlit_inference.py", "--server.headless", "true"])


def parse_key_value_pair(pair):
    """
    Parse a 'key=value' pair and return the key and value.
<<<<<<< HEAD
    
    Args:
        pair (str): The 'key=value' string to be parsed.
    
    Returns:
        (tuple[str, str]): A tuple containing the key and value as separate strings.
    
=======

    Args:
        pair (str): The 'key=value' string to be parsed.

    Returns:
        (tuple[str, str]): A tuple containing the key and value as separate strings.

>>>>>>> b13c7176
    Examples:
        >>> key, value = parse_key_value_pair("model=yolov8n.pt")
        >>> key
        'model'
        >>> value
        'yolov8n.pt
    """
    k, v = pair.split("=", 1)  # split on first '=' sign
    k, v = k.strip(), v.strip()  # remove spaces
    assert v, f"missing '{k}' value"
    return k, smart_value(v)


def smart_value(v):
    """
    Convert a string representation of a value into its appropriate Python type (int, float, bool, None, etc.).
<<<<<<< HEAD
    
    Args:
        v (str): String representation of the value to be converted.
    
    Returns:
        (Any): The converted value, which can be of type int, float, bool, None, or the original string if no conversion
            is applicable.
    
=======

    Args:
        v (str): String representation of the value to be converted.

    Returns:
        (Any): The converted value, which can be of type int, float, bool, None, or the original string if no conversion
            is applicable.

>>>>>>> b13c7176
    Examples:
        Convert a string to various types:
        >>> smart_value("42")
        42
        >>> smart_value("3.14")
        3.14
        >>> smart_value("True")
        True
        >>> smart_value("None")
        None
        >>> smart_value("some_string")
        'some_string'
    """
    v_lower = v.lower()
    if v_lower == "none":
        return None
    elif v_lower == "true":
        return True
    elif v_lower == "false":
        return False
    else:
        with contextlib.suppress(Exception):
            return eval(v)
        return v


def entrypoint(debug=""):
    """
    Ultralytics entrypoint function for parsing and executing command-line arguments.
<<<<<<< HEAD
    
    This function serves as the main entry point for the Ultralytics CLI, parsing command-line arguments and 
=======

    This function serves as the main entry point for the Ultralytics CLI, parsing command-line arguments and
>>>>>>> b13c7176
    executing the corresponding tasks such as training, validation, prediction, exporting models, and more.
    
    Args:
        debug (str, optional): Space-separated string of command-line arguments for debugging purposes.
<<<<<<< HEAD
    
    Examples:
        Train a detection model for 10 epochs with an initial learning_rate of 0.01:
        >>> entrypoint("train data=coco8.yaml model=yolov8n.pt epochs=10 lr0=0.01")
    
        Predict a YouTube video using a pretrained segmentation model at image size 320:
        >>> entrypoint("predict model=yolov8n-seg.pt source='https://youtu.be/LNwODJXcvt4' imgsz=320")
    
        Validate a pretrained detection model at batch-size 1 and image size 640:
        >>> entrypoint("val model=yolov8n.pt data=coco8.yaml batch=1 imgsz=640")
        
=======

    Examples:
        Train a detection model for 10 epochs with an initial learning_rate of 0.01:
        >>> entrypoint("train data=coco8.yaml model=yolov8n.pt epochs=10 lr0=0.01")

        Predict a YouTube video using a pretrained segmentation model at image size 320:
        >>> entrypoint("predict model=yolov8n-seg.pt source='https://youtu.be/LNwODJXcvt4' imgsz=320")

        Validate a pretrained detection model at batch-size 1 and image size 640:
        >>> entrypoint("val model=yolov8n.pt data=coco8.yaml batch=1 imgsz=640")

>>>>>>> b13c7176
    Notes:
        - For a list of all available commands and their arguments, see the provided help messages and the Ultralytics 
          documentation at https://docs.ultralytics.com.
        - If no arguments are passed, the function will display the usage help message.
    """
    args = (debug.split(" ") if debug else ARGV)[1:]
    if not args:  # no arguments passed
        LOGGER.info(CLI_HELP_MSG)
        return

    special = {
        "help": lambda: LOGGER.info(CLI_HELP_MSG),
        "checks": checks.collect_system_info,
        "version": lambda: LOGGER.info(__version__),
        "settings": lambda: handle_yolo_settings(args[1:]),
        "cfg": lambda: yaml_print(DEFAULT_CFG_PATH),
        "hub": lambda: handle_yolo_hub(args[1:]),
        "login": lambda: handle_yolo_hub(args),
        "copy-cfg": copy_default_cfg,
        "explorer": lambda: handle_explorer(),
        "streamlit-predict": lambda: handle_streamlit_inference(),
    }
    full_args_dict = {**DEFAULT_CFG_DICT, **{k: None for k in TASKS}, **{k: None for k in MODES}, **special}

    # Define common misuses of special commands, i.e. -h, -help, --help
    special.update({k[0]: v for k, v in special.items()})  # singular
    special.update({k[:-1]: v for k, v in special.items() if len(k) > 1 and k.endswith("s")})  # singular
    special = {**special, **{f"-{k}": v for k, v in special.items()}, **{f"--{k}": v for k, v in special.items()}}

    overrides = {}  # basic overrides, i.e. imgsz=320
    for a in merge_equals_args(args):  # merge spaces around '=' sign
        if a.startswith("--"):
            LOGGER.warning(f"WARNING ⚠️ argument '{a}' does not require leading dashes '--', updating to '{a[2:]}'.")
            a = a[2:]
        if a.endswith(","):
            LOGGER.warning(f"WARNING ⚠️ argument '{a}' does not require trailing comma ',', updating to '{a[:-1]}'.")
            a = a[:-1]
        if "=" in a:
            try:
                k, v = parse_key_value_pair(a)
                if k == "cfg" and v is not None:  # custom.yaml passed
                    LOGGER.info(f"Overriding {DEFAULT_CFG_PATH} with {v}")
                    overrides = {k: val for k, val in yaml_load(checks.check_yaml(v)).items() if k != "cfg"}
                else:
                    overrides[k] = v
            except (NameError, SyntaxError, ValueError, AssertionError) as e:
                check_dict_alignment(full_args_dict, {a: ""}, e)

        elif a in TASKS:
            overrides["task"] = a
        elif a in MODES:
            overrides["mode"] = a
        elif a.lower() in special:
            special[a.lower()]()
            return
        elif a in DEFAULT_CFG_DICT and isinstance(DEFAULT_CFG_DICT[a], bool):
            overrides[a] = True  # auto-True for default bool args, i.e. 'yolo show' sets show=True
        elif a in DEFAULT_CFG_DICT:
            raise SyntaxError(
                f"'{colorstr('red', 'bold', a)}' is a valid YOLO argument but is missing an '=' sign "
                f"to set its value, i.e. try '{a}={DEFAULT_CFG_DICT[a]}'\n{CLI_HELP_MSG}"
            )
        else:
            check_dict_alignment(full_args_dict, {a: ""})

    # Check keys
    check_dict_alignment(full_args_dict, overrides)

    # Mode
    mode = overrides.get("mode")
    if mode is None:
        mode = DEFAULT_CFG.mode or "predict"
        LOGGER.warning(f"WARNING ⚠️ 'mode' argument is missing. Valid modes are {MODES}. Using default 'mode={mode}'.")
    elif mode not in MODES:
        raise ValueError(f"Invalid 'mode={mode}'. Valid modes are {MODES}.\n{CLI_HELP_MSG}")

    # Task
    task = overrides.pop("task", None)
    if task:
        if task not in TASKS:
            raise ValueError(f"Invalid 'task={task}'. Valid tasks are {TASKS}.\n{CLI_HELP_MSG}")
        if "model" not in overrides:
            overrides["model"] = TASK2MODEL[task]

    # Model
    model = overrides.pop("model", DEFAULT_CFG.model)
    if model is None:
        model = "yolov8n.pt"
        LOGGER.warning(f"WARNING ⚠️ 'model' argument is missing. Using default 'model={model}'.")
    overrides["model"] = model
    stem = Path(model).stem.lower()
    if "rtdetr" in stem:  # guess architecture
        from ultralytics import RTDETR

        model = RTDETR(model)  # no task argument
    elif "fastsam" in stem:
        from ultralytics import FastSAM

        model = FastSAM(model)
    elif "sam" in stem:
        from ultralytics import SAM

        model = SAM(model)
    else:
        from ultralytics import YOLO

        model = YOLO(model, task=task)
    if isinstance(overrides.get("pretrained"), str):
        model.load(overrides["pretrained"])

    # Task Update
    if task != model.task:
        if task:
            LOGGER.warning(
                f"WARNING ⚠️ conflicting 'task={task}' passed with 'task={model.task}' model. "
                f"Ignoring 'task={task}' and updating to 'task={model.task}' to match model."
            )
        task = model.task

    # Mode
    if mode in {"predict", "track"} and "source" not in overrides:
        overrides["source"] = DEFAULT_CFG.source or ASSETS
        LOGGER.warning(f"WARNING ⚠️ 'source' argument is missing. Using default 'source={overrides['source']}'.")
    elif mode in {"train", "val"}:
        if "data" not in overrides and "resume" not in overrides:
            overrides["data"] = DEFAULT_CFG.data or TASK2DATA.get(task or DEFAULT_CFG.task, DEFAULT_CFG.data)
            LOGGER.warning(f"WARNING ⚠️ 'data' argument is missing. Using default 'data={overrides['data']}'.")
    elif mode == "export":
        if "format" not in overrides:
            overrides["format"] = DEFAULT_CFG.format or "torchscript"
            LOGGER.warning(f"WARNING ⚠️ 'format' argument is missing. Using default 'format={overrides['format']}'.")

    # Run command in python
    getattr(model, mode)(**overrides)  # default args from model

    # Show help
    LOGGER.info(f"💡 Learn more at https://docs.ultralytics.com/modes/{mode}")


# Special modes --------------------------------------------------------------------------------------------------------
def copy_default_cfg():
    """
    Copy and create a new default configuration file with '_copy' appended to its name, providing a usage example.
<<<<<<< HEAD
    
    This function duplicates the existing default configuration file and appends '_copy' to its name in the current
    working directory.
    
=======

    This function duplicates the existing default configuration file and appends '_copy' to its name in the current
    working directory.

>>>>>>> b13c7176
    Examples:
        Copy the default configuration file and use it in a YOLO command:
        >>> copy_default_cfg()
        >>> # Example YOLO command with this new custom cfg:
        >>> # yolo cfg='default_copy.yaml' imgsz=320 batch=8
    """
    new_file = Path.cwd() / DEFAULT_CFG_PATH.name.replace(".yaml", "_copy.yaml")
    shutil.copy2(DEFAULT_CFG_PATH, new_file)
    LOGGER.info(
        f"{DEFAULT_CFG_PATH} copied to {new_file}\n"
        f"Example YOLO command with this new custom cfg:\n    yolo cfg='{new_file}' imgsz=320 batch=8"
    )


if __name__ == "__main__":
    # Example: entrypoint(debug='yolo predict model=yolov8n.pt')
    entrypoint(debug="")<|MERGE_RESOLUTION|>--- conflicted
+++ resolved
@@ -188,41 +188,26 @@
 def cfg2dict(cfg):
     """
     Convert a configuration object to a dictionary, whether it is a file path, a string, or a SimpleNamespace object.
-    
+
     Args:
         cfg (str | Path | Dict | SimpleNamespace): Configuration object to be converted to a dictionary. This may be a
             path to a configuration file, a dictionary, or a SimpleNamespace object.
-    
+
     Returns:
         (Dict): Configuration object in dictionary format.
-<<<<<<< HEAD
-    
+
     Examples:
         Convert a YAML file path to a dictionary:
         >>> config_dict = cfg2dict('config.yaml')
-        
-=======
-
-    Examples:
-        Convert a YAML file path to a dictionary:
-        >>> config_dict = cfg2dict('config.yaml')
-
->>>>>>> b13c7176
+
         Convert a SimpleNamespace to a dictionary:
         >>> from types import SimpleNamespace
         >>> config_sn = SimpleNamespace(param1='value1', param2='value2')
         >>> config_dict = cfg2dict(config_sn)
-<<<<<<< HEAD
-        
+
         Pass through an already existing dictionary:
         >>> config_dict = cfg2dict({'param1': 'value1', 'param2': 'value2'})
-    
-=======
-
-        Pass through an already existing dictionary:
-        >>> config_dict = cfg2dict({'param1': 'value1', 'param2': 'value2'})
-
->>>>>>> b13c7176
+
     Notes:
         - If `cfg` is a path or a string, it will be loaded as YAML and converted to a dictionary.
         - If `cfg` is a SimpleNamespace object, it will be converted to a dictionary using `vars()`.
@@ -237,38 +222,24 @@
 def get_cfg(cfg: Union[str, Path, Dict, SimpleNamespace] = DEFAULT_CFG_DICT, overrides: Dict = None):
     """
     Load and merge configuration data from a file or dictionary, with optional overrides.
-    
+
     Args:
         cfg (str | Path | Dict | SimpleNamespace): Configuration data source.
         overrides (Dict | None): Dictionary containing key-value pairs to override the base configuration.
-<<<<<<< HEAD
-    
-=======
-
->>>>>>> b13c7176
+
     Returns:
         (SimpleNamespace): Namespace containing the merged training arguments.
-    
+
     Notes:
         - If both `cfg` and `overrides` are provided, the values in `overrides` will take precedence.
-<<<<<<< HEAD
-        - Special handling ensures alignment and correctness of the configuration, such as converting numeric `project` 
-          and `name` to strings and validating configuration keys and values.
-    
-=======
         - Special handling ensures alignment and correctness of the configuration, such as converting numeric `project`
           and `name` to strings and validating configuration keys and values.
 
->>>>>>> b13c7176
     Examples:
         Load default configuration:
         >>> from ultralytics import get_cfg
         >>> config = get_cfg()
-<<<<<<< HEAD
-    
-=======
-
->>>>>>> b13c7176
+
         Load from a custom file with overrides:
         >>> config = get_cfg('path/to/config.yaml', overrides={'epochs': 50, 'batch_size': 16})
     """
@@ -299,22 +270,13 @@
 
 def check_cfg(cfg, hard=True):
     """
-<<<<<<< HEAD
-    Checks configuration argument types and values for the Ultralytics library, ensuring correctness and converting them if necessary.
-    
+    Checks configuration argument types and values for the Ultralytics library, ensuring correctness and converting them
+    if necessary.
+
     Args:
         cfg (Dict): Configuration dictionary to validate.
         hard (bool): If True, raises exceptions for invalid types and values; if False, attempts to convert them.
-    
-=======
-    Checks configuration argument types and values for the Ultralytics library, ensuring correctness and converting them
-    if necessary.
-
-    Args:
-        cfg (Dict): Configuration dictionary to validate.
-        hard (bool): If True, raises exceptions for invalid types and values; if False, attempts to convert them.
-
->>>>>>> b13c7176
+
     Examples:
         Validate a configuration with a mix of valid and invalid values:
         >>> config = {
@@ -364,27 +326,16 @@
 def get_save_dir(args, name=None):
     """
     Returns the directory path for saving outputs, derived from arguments or default settings.
-<<<<<<< HEAD
-    
-=======
-
->>>>>>> b13c7176
+
     Args:
         args (SimpleNamespace): Namespace object containing configurations such as 'project', 'name', 'task', 'mode', and
             'save_dir'.
         name (str | None): Optional name for the output directory. If not provided, it defaults to 'args.name' or the
             'args.mode'.
-<<<<<<< HEAD
-    
+
     Returns:
         (Path): Directory path where outputs should be saved.
-    
-=======
-
-    Returns:
-        (Path): Directory path where outputs should be saved.
-
->>>>>>> b13c7176
+
     Examples:
         Generate a save directory using provided arguments
         >>> from types import SimpleNamespace
@@ -409,17 +360,10 @@
 def _handle_deprecation(custom):
     """
     Handles deprecated configuration keys by mapping them to current equivalents with deprecation warnings.
-<<<<<<< HEAD
-    
+
     Args:
         custom (Dict): Configuration dictionary potentially containing deprecated keys.
-    
-=======
-
-    Args:
-        custom (Dict): Configuration dictionary potentially containing deprecated keys.
-
->>>>>>> b13c7176
+
     Examples:
         >>> custom_config = {"boxes": True, "hide_labels": "False", "line_thickness": 2}
         >>> _handle_deprecation(custom_config)
@@ -446,47 +390,27 @@
 
 def check_dict_alignment(base: Dict, custom: Dict, e=None):
     """
-<<<<<<< HEAD
-    Check for key alignment between custom and base configuration dictionaries, handling deprecated keys and providing 
-    informative error messages for mismatched keys.
-    
-=======
     Check for key alignment between custom and base configuration dictionaries, handling deprecated keys and providing
     informative error messages for mismatched keys.
 
->>>>>>> b13c7176
     Args:
         base (Dict): The base configuration dictionary containing valid keys.
         custom (Dict): The custom configuration dictionary to be checked for alignment.
         e (Exception | None): Optional error instance passed by the calling function. Default is None.
-<<<<<<< HEAD
-    
-=======
-
->>>>>>> b13c7176
+
     Raises:
         SystemExit: Terminates the program execution if mismatched keys are found.
-    
+
     Notes:
         - The function suggests corrections for mismatched keys based on similarity to valid keys.
         - Deprecated keys in the custom configuration are automatically replaced with their updated equivalents.
-<<<<<<< HEAD
-        - Detailed error messages are printed for each mismatched key to help users identify and correct their custom 
+        - Detailed error messages are printed for each mismatched key to help users identify and correct their custom
           configurations.
-    
+
     Examples:
         >>> base_cfg = {'epochs': 50, 'lr0': 0.01, 'batch_size': 16}
         >>> custom_cfg = {'epoch': 100, 'lr': 0.02, 'batch_size': 32}
-    
-=======
-        - Detailed error messages are printed for each mismatched key to help users identify and correct their custom
-          configurations.
-
-    Examples:
-        >>> base_cfg = {'epochs': 50, 'lr0': 0.01, 'batch_size': 16}
-        >>> custom_cfg = {'epoch': 100, 'lr': 0.02, 'batch_size': 32}
-
->>>>>>> b13c7176
+
         >>> try:
         ...     check_dict_alignment(base_cfg, custom_cfg)
         ... except SystemExit:
@@ -511,42 +435,24 @@
 def merge_equals_args(args: List[str]) -> List[str]:
     """
     Merges arguments around isolated '=' in a list of strings.
-<<<<<<< HEAD
-    
+
     Args:
         args (List[str]): A list of strings where each element represents an argument.
-    
+
     Returns:
         (List[str]): A list of strings where the arguments around isolated '=' are merged.
-    
-=======
-
-    Args:
-        args (List[str]): A list of strings where each element represents an argument.
-
-    Returns:
-        (List[str]): A list of strings where the arguments around isolated '=' are merged.
-
->>>>>>> b13c7176
+
     Examples:
         Merge arguments where equals sign is separated:
         >>> args = ["arg1", "=", "value"]
         >>> merge_equals_args(args)
         ["arg1=value"]
-<<<<<<< HEAD
-    
-=======
-
->>>>>>> b13c7176
+
         Merge arguments where equals sign is at the end of the first argument:
         >>> args = ["arg1=", "value"]
         >>> merge_equals_args(args)
         ["arg1=value"]
-<<<<<<< HEAD
-    
-=======
-
->>>>>>> b13c7176
+
         Merge arguments where equals sign is at the beginning of the second argument:
         >>> args = ["arg1", "=value"]
         >>> merge_equals_args(args)
@@ -570,23 +476,13 @@
 def handle_yolo_hub(args: List[str]) -> None:
     """
     Handle Ultralytics HUB command-line interface (CLI) commands.
-<<<<<<< HEAD
-    
+
     This function processes Ultralytics HUB CLI commands such as login and logout. It should be called when executing a
     script with arguments related to HUB authentication.
-    
+
     Args:
         args (List[str]): A list of command line arguments.
-    
-=======
-
-    This function processes Ultralytics HUB CLI commands such as login and logout. It should be called when executing a
-    script with arguments related to HUB authentication.
-
-    Args:
-        args (List[str]): A list of command line arguments.
-
->>>>>>> b13c7176
+
     Examples:
         ```bash
         yolo hub login YOUR_API_KEY
@@ -606,25 +502,17 @@
 def handle_yolo_settings(args: List[str]) -> None:
     """
     Handle YOLO settings command-line interface (CLI) commands.
-    
+
     This function processes YOLO settings CLI commands such as reset. It should be called when executing a script with
     arguments related to YOLO settings management.
-    
+
     Args:
         args (List[str]): A list of command line arguments for YOLO settings management.
-<<<<<<< HEAD
-    
+
     Examples:
         Reset YOLO settings:
         >>> yolo settings reset
-    
-=======
-
-    Examples:
-        Reset YOLO settings:
-        >>> yolo settings reset
-
->>>>>>> b13c7176
+
     Notes:
         For more information on handling YOLO settings, visit:
         https://docs.ultralytics.com/quickstart/#ultralytics-settings
@@ -650,17 +538,10 @@
 def handle_explorer():
     """
     Open the Ultralytics Explorer GUI for dataset exploration and analysis.
-<<<<<<< HEAD
-    
+
     This function launches a graphical user interface that provides tools for interacting with and analyzing datasets
     using the Ultralytics Explorer API.
-    
-=======
-
-    This function launches a graphical user interface that provides tools for interacting with and analyzing datasets
-    using the Ultralytics Explorer API.
-
->>>>>>> b13c7176
+
     Examples:
         Start the Ultralytics Explorer:
         >>> handle_explorer()
@@ -673,25 +554,14 @@
 def handle_streamlit_inference():
     """
     Open the Ultralytics Live Inference streamlit app for real-time object detection.
-<<<<<<< HEAD
-    
-    This function initializes and runs a Streamlit application designed for performing live object detection using 
+
+    This function initializes and runs a Streamlit application designed for performing live object detection using
     Ultralytics models.
-    
+
     References:
         - Streamlit documentation: https://docs.streamlit.io/
         - Ultralytics: https://docs.ultralytics.com
-    
-=======
-
-    This function initializes and runs a Streamlit application designed for performing live object detection using
-    Ultralytics models.
-
-    References:
-        - Streamlit documentation: https://docs.streamlit.io/
-        - Ultralytics: https://docs.ultralytics.com
-
->>>>>>> b13c7176
+
     Examples:
         To run the live inference Streamlit app, execute:
         >>> handle_streamlit_inference()
@@ -704,23 +574,13 @@
 def parse_key_value_pair(pair):
     """
     Parse a 'key=value' pair and return the key and value.
-<<<<<<< HEAD
-    
+
     Args:
         pair (str): The 'key=value' string to be parsed.
-    
+
     Returns:
         (tuple[str, str]): A tuple containing the key and value as separate strings.
-    
-=======
-
-    Args:
-        pair (str): The 'key=value' string to be parsed.
-
-    Returns:
-        (tuple[str, str]): A tuple containing the key and value as separate strings.
-
->>>>>>> b13c7176
+
     Examples:
         >>> key, value = parse_key_value_pair("model=yolov8n.pt")
         >>> key
@@ -737,25 +597,14 @@
 def smart_value(v):
     """
     Convert a string representation of a value into its appropriate Python type (int, float, bool, None, etc.).
-<<<<<<< HEAD
-    
+
     Args:
         v (str): String representation of the value to be converted.
-    
+
     Returns:
         (Any): The converted value, which can be of type int, float, bool, None, or the original string if no conversion
             is applicable.
-    
-=======
-
-    Args:
-        v (str): String representation of the value to be converted.
-
-    Returns:
-        (Any): The converted value, which can be of type int, float, bool, None, or the original string if no conversion
-            is applicable.
-
->>>>>>> b13c7176
+
     Examples:
         Convert a string to various types:
         >>> smart_value("42")
@@ -785,44 +634,25 @@
 def entrypoint(debug=""):
     """
     Ultralytics entrypoint function for parsing and executing command-line arguments.
-<<<<<<< HEAD
-    
-    This function serves as the main entry point for the Ultralytics CLI, parsing command-line arguments and 
-=======
 
     This function serves as the main entry point for the Ultralytics CLI, parsing command-line arguments and
->>>>>>> b13c7176
     executing the corresponding tasks such as training, validation, prediction, exporting models, and more.
-    
+
     Args:
         debug (str, optional): Space-separated string of command-line arguments for debugging purposes.
-<<<<<<< HEAD
-    
+
     Examples:
         Train a detection model for 10 epochs with an initial learning_rate of 0.01:
         >>> entrypoint("train data=coco8.yaml model=yolov8n.pt epochs=10 lr0=0.01")
-    
+
         Predict a YouTube video using a pretrained segmentation model at image size 320:
         >>> entrypoint("predict model=yolov8n-seg.pt source='https://youtu.be/LNwODJXcvt4' imgsz=320")
-    
+
         Validate a pretrained detection model at batch-size 1 and image size 640:
         >>> entrypoint("val model=yolov8n.pt data=coco8.yaml batch=1 imgsz=640")
-        
-=======
-
-    Examples:
-        Train a detection model for 10 epochs with an initial learning_rate of 0.01:
-        >>> entrypoint("train data=coco8.yaml model=yolov8n.pt epochs=10 lr0=0.01")
-
-        Predict a YouTube video using a pretrained segmentation model at image size 320:
-        >>> entrypoint("predict model=yolov8n-seg.pt source='https://youtu.be/LNwODJXcvt4' imgsz=320")
-
-        Validate a pretrained detection model at batch-size 1 and image size 640:
-        >>> entrypoint("val model=yolov8n.pt data=coco8.yaml batch=1 imgsz=640")
-
->>>>>>> b13c7176
+
     Notes:
-        - For a list of all available commands and their arguments, see the provided help messages and the Ultralytics 
+        - For a list of all available commands and their arguments, see the provided help messages and the Ultralytics
           documentation at https://docs.ultralytics.com.
         - If no arguments are passed, the function will display the usage help message.
     """
@@ -964,17 +794,10 @@
 def copy_default_cfg():
     """
     Copy and create a new default configuration file with '_copy' appended to its name, providing a usage example.
-<<<<<<< HEAD
-    
+
     This function duplicates the existing default configuration file and appends '_copy' to its name in the current
     working directory.
-    
-=======
-
-    This function duplicates the existing default configuration file and appends '_copy' to its name in the current
-    working directory.
-
->>>>>>> b13c7176
+
     Examples:
         Copy the default configuration file and use it in a YOLO command:
         >>> copy_default_cfg()
