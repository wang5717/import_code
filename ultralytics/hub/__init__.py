# Ultralytics YOLO 🚀, AGPL-3.0 license

import requests
from hub_sdk import HUB_API_ROOT, HUB_WEB_ROOT, HUBClient

from ultralytics.data.utils import HUBDatasetStats
from ultralytics.hub.auth import Auth
from ultralytics.hub.utils import PREFIX
from ultralytics.utils import LOGGER, SETTINGS


<<<<<<< HEAD
def login(api_key=""):
=======
def login(api_key: str = None, save=True) -> bool:
>>>>>>> b54055a2
    """
    Log in to the Ultralytics HUB API using the provided API key.

    The session is not stored; a new session is created when needed using the saved SETTINGS or the HUB_API_KEY environment variable if successfully authenticated.

    Args:
        api_key (str, optional): The API key to use for authentication. If not provided, it will be retrieved from SETTINGS or HUB_API_KEY environment variable.
        save (bool, optional): Whether to save the API key to SETTINGS if authentication is successful.
    Returns:
        bool: True if authentication is successful, False otherwise.
    """
    api_key_url = f'{HUB_WEB_ROOT}/settings?tab=api+keys'  # Set the redirect URL
    saved_key = SETTINGS.get('api_key')
    active_key = api_key or saved_key
    credentials = {'api_key': active_key} if active_key and active_key != '' else None  # Set credentials

    client = HUBClient(credentials)  # initialize HUBClient

    if client.authenticated:
        # Successfully authenticated with HUB

        if save and client.api_key != saved_key:
            SETTINGS.update({'api_key': client.api_key})  # update settings with valid API key

        # Set message based on whether key was provided or retrieved from settings
        log_message = ('New authentication successful ✅'
                       if client.api_key == api_key or not credentials else 'Authenticated ✅')
        LOGGER.info(f'{PREFIX}{log_message}')

        return True
    else:
        # Failed to authenticate with HUB
        LOGGER.info(f'{PREFIX}Retrieve API key from {api_key_url}')
        return False


def logout():
    """
    Log out of Ultralytics HUB by removing the API key from the settings file. To log in again, use 'yolo hub login'.

    Example:
        ```python
        from ultralytics import hub

        hub.logout()
        ```
    """
    SETTINGS["api_key"] = ""
    SETTINGS.save()
    LOGGER.info(f"{PREFIX}logged out ✅. To log in again, use 'yolo hub login'.")


def reset_model(model_id=""):
    """Reset a trained model to an untrained state."""
<<<<<<< HEAD
    r = requests.post(f"{HUB_API_ROOT}/model-reset", json={"apiKey": Auth().api_key, "modelId": model_id})
=======
    r = requests.post(f'{HUB_API_ROOT}/model-reset', json={'modelId': model_id}, headers={'x-api-key': Auth().api_key})
>>>>>>> b54055a2
    if r.status_code == 200:
        LOGGER.info(f"{PREFIX}Model reset successfully")
        return
    LOGGER.warning(f"{PREFIX}Model reset failure {r.status_code} {r.reason}")


def export_fmts_hub():
    """Returns a list of HUB-supported export formats."""
    from ultralytics.engine.exporter import export_formats

    return list(export_formats()["Argument"][1:]) + ["ultralytics_tflite", "ultralytics_coreml"]


def export_model(model_id="", format="torchscript"):
    """Export a model to all formats."""
    assert format in export_fmts_hub(), f"Unsupported export format '{format}', valid formats are {export_fmts_hub()}"
    r = requests.post(
        f"{HUB_API_ROOT}/v1/models/{model_id}/export", json={"format": format}, headers={"x-api-key": Auth().api_key}
    )
    assert r.status_code == 200, f"{PREFIX}{format} export failure {r.status_code} {r.reason}"
    LOGGER.info(f"{PREFIX}{format} export started ✅")


def get_export(model_id="", format="torchscript"):
    """Get an exported model dictionary with download URL."""
    assert format in export_fmts_hub(), f"Unsupported export format '{format}', valid formats are {export_fmts_hub()}"
<<<<<<< HEAD
    r = requests.post(
        f"{HUB_API_ROOT}/get-export", json={"apiKey": Auth().api_key, "modelId": model_id, "format": format}
    )
    assert r.status_code == 200, f"{PREFIX}{format} get_export failure {r.status_code} {r.reason}"
=======
    r = requests.post(f'{HUB_API_ROOT}/get-export',
                      json={
                          'apiKey': Auth().api_key,
                          'modelId': model_id,
                          'format': format},
                          headers={'x-api-key': Auth().api_key})
    assert r.status_code == 200, f'{PREFIX}{format} get_export failure {r.status_code} {r.reason}'
>>>>>>> b54055a2
    return r.json()


def check_dataset(path="", task="detect"):
    """
    Function for error-checking HUB dataset Zip file before upload. It checks a dataset for errors before it is uploaded
    to the HUB. Usage examples are given below.

    Args:
        path (str, optional): Path to data.zip (with data.yaml inside data.zip). Defaults to ''.
        task (str, optional): Dataset task. Options are 'detect', 'segment', 'pose', 'classify'. Defaults to 'detect'.

    Example:
        ```python
        from ultralytics.hub import check_dataset

        check_dataset('path/to/coco8.zip', task='detect')  # detect dataset
        check_dataset('path/to/coco8-seg.zip', task='segment')  # segment dataset
        check_dataset('path/to/coco8-pose.zip', task='pose')  # pose dataset
        ```
    """
    HUBDatasetStats(path=path, task=task).get_json()
    LOGGER.info(f"Checks completed correctly ✅. Upload this dataset to {HUB_WEB_ROOT}/datasets/.")<|MERGE_RESOLUTION|>--- conflicted
+++ resolved
@@ -9,11 +9,7 @@
 from ultralytics.utils import LOGGER, SETTINGS
 
 
-<<<<<<< HEAD
-def login(api_key=""):
-=======
 def login(api_key: str = None, save=True) -> bool:
->>>>>>> b54055a2
     """
     Log in to the Ultralytics HUB API using the provided API key.
 
@@ -68,11 +64,7 @@
 
 def reset_model(model_id=""):
     """Reset a trained model to an untrained state."""
-<<<<<<< HEAD
-    r = requests.post(f"{HUB_API_ROOT}/model-reset", json={"apiKey": Auth().api_key, "modelId": model_id})
-=======
     r = requests.post(f'{HUB_API_ROOT}/model-reset', json={'modelId': model_id}, headers={'x-api-key': Auth().api_key})
->>>>>>> b54055a2
     if r.status_code == 200:
         LOGGER.info(f"{PREFIX}Model reset successfully")
         return
@@ -89,9 +81,9 @@
 def export_model(model_id="", format="torchscript"):
     """Export a model to all formats."""
     assert format in export_fmts_hub(), f"Unsupported export format '{format}', valid formats are {export_fmts_hub()}"
-    r = requests.post(
-        f"{HUB_API_ROOT}/v1/models/{model_id}/export", json={"format": format}, headers={"x-api-key": Auth().api_key}
-    )
+    r = requests.post(f"{HUB_API_ROOT}/v1/models/{model_id}/export",
+                      json={"format": format},
+                      headers={"x-api-key": Auth().api_key})
     assert r.status_code == 200, f"{PREFIX}{format} export failure {r.status_code} {r.reason}"
     LOGGER.info(f"{PREFIX}{format} export started ✅")
 
@@ -99,20 +91,13 @@
 def get_export(model_id="", format="torchscript"):
     """Get an exported model dictionary with download URL."""
     assert format in export_fmts_hub(), f"Unsupported export format '{format}', valid formats are {export_fmts_hub()}"
-<<<<<<< HEAD
-    r = requests.post(
-        f"{HUB_API_ROOT}/get-export", json={"apiKey": Auth().api_key, "modelId": model_id, "format": format}
-    )
-    assert r.status_code == 200, f"{PREFIX}{format} get_export failure {r.status_code} {r.reason}"
-=======
     r = requests.post(f'{HUB_API_ROOT}/get-export',
                       json={
                           'apiKey': Auth().api_key,
                           'modelId': model_id,
                           'format': format},
-                          headers={'x-api-key': Auth().api_key})
+                      headers={'x-api-key': Auth().api_key})
     assert r.status_code == 200, f'{PREFIX}{format} get_export failure {r.status_code} {r.reason}'
->>>>>>> b54055a2
     return r.json()
 
 
