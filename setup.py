--- conflicted
+++ resolved
@@ -34,7 +34,6 @@
     long_description_content_type='text/markdown',
     url='https://github.com/ultralytics/ultralytics',
     author='Ultralytics',
-<<<<<<< HEAD
     classifiers=['Intended Audience :: Developers',
                  'Operating System :: OS Independent',
                  'Topic :: Scientific/Engineering',
@@ -46,21 +45,6 @@
                  'Programming Language :: Python :: 3.9',
                  ], 
     keywords='machine-learning, deep-learning, ml, pytorch, YOLO, object-detection, YOLOv3, YOLOv4, YOLOv5', 
-=======
-    classifiers=[
-        'Intended Audience :: Developers',
-        'Operating System :: OS Independent',
-        'Topic :: Scientific/Engineering',
-        'Topic :: Scientific/Engineering :: Artificial Intelligence',
-        'Topic :: Scientific/Engineering :: Image Recognition',
-        'License :: OSI Approved :: GNU General Public License v3 (GPLv3)',
-        'Programming Language :: Python :: 3.7',
-        'Programming Language :: Python :: 3.8',
-        'Programming Language :: Python :: 3.9',
-    ],
-    keywords=
-    'machine-learning, deep-learning, ml, pytorch, YOLO, object-detection, YOLOv3, YOLOv4, YOLOv5, YOLOv6, YOLOv8',
->>>>>>> fbe825b6
     package_dir={'': 'ultralytics'},
     packages=find_packages(where='ultralytics'),
     python_requires='>=3.7, <4',
